/*
 * Copyright (C) 2011, Tomasz Zarna <Tomasz.Zarna@pl.ibm.com> and others
 *
 * This program and the accompanying materials are made available under the
 * terms of the Eclipse Distribution License v. 1.0 which is available at
 * https://www.eclipse.org/org/documents/edl-v10.php.
 *
 * SPDX-License-Identifier: BSD-3-Clause
 */
package org.eclipse.jgit.api;

import static org.eclipse.jgit.lib.Constants.HEAD;

import java.io.BufferedOutputStream;
import java.io.IOException;
import java.io.OutputStream;
import java.util.List;
import java.util.regex.Pattern;

import org.eclipse.jgit.api.errors.GitAPIException;
import org.eclipse.jgit.api.errors.JGitInternalException;
import org.eclipse.jgit.api.errors.NoHeadException;
import org.eclipse.jgit.diff.DiffEntry;
import org.eclipse.jgit.diff.DiffFormatter;
import org.eclipse.jgit.dircache.DirCacheIterator;
import org.eclipse.jgit.internal.JGitText;
import org.eclipse.jgit.lib.NullProgressMonitor;
import org.eclipse.jgit.lib.ObjectId;
import org.eclipse.jgit.lib.ObjectReader;
import org.eclipse.jgit.lib.ProgressMonitor;
import org.eclipse.jgit.lib.Repository;
import org.eclipse.jgit.treewalk.AbstractTreeIterator;
import org.eclipse.jgit.treewalk.CanonicalTreeParser;
import org.eclipse.jgit.treewalk.FileTreeIterator;
import org.eclipse.jgit.treewalk.filter.TreeFilter;
import org.eclipse.jgit.util.io.NullOutputStream;

/**
 * Show changes between commits, commit and working tree, etc.
 *
 * @see <a href="http://www.kernel.org/pub/software/scm/git/docs/git-diff.html"
 *      >Git documentation about diff</a>
 */
public class DiffCommand extends GitCommand<List<DiffEntry>> {
	private AbstractTreeIterator oldTree;

	private AbstractTreeIterator newTree;

	private boolean cached;

	private TreeFilter pathFilter = TreeFilter.ALL;

	private boolean showNameAndStatusOnly;

	private boolean showNameOnly;

	private OutputStream out;

	private int contextLines = -1;

	private String sourcePrefix;

	private String destinationPrefix;

	private ProgressMonitor monitor = NullProgressMonitor.INSTANCE;

	private Pattern deltaFilterPattern = null;

	/**
	 * Constructor for DiffCommand
	 *
	 * @param repo
	 *            a {@link org.eclipse.jgit.lib.Repository} object.
	 */
	protected DiffCommand(Repository repo) {
		super(repo);
	}

	private DiffFormatter getDiffFormatter() {
		return out != null && !showNameAndStatusOnly && !showNameOnly
				? new DiffFormatter(new BufferedOutputStream(out))
				: new DiffFormatter(NullOutputStream.INSTANCE);
	}

	/**
	 * {@inheritDoc}
	 * <p>
	 * Executes the {@code Diff} command with all the options and parameters
	 * collected by the setter methods (e.g. {@link #setCached(boolean)} of this
	 * class. Each instance of this class should only be used for one invocation
	 * of the command. Don't call this method twice on an instance.
	 *
	 * Team-Devatscale SC customization to filter some files based on a regex pattern.
	 * This filter will not be applied if showNameAndStatusOnly is set to true and no
	 * regex pattern is passed. Formatting is applied to all files returned by
	 * DiffFormatter.scan() if showNameAndStatusOnly is false.
	 */
	@Override
	public List<DiffEntry> call() throws GitAPIException {
		try (DiffFormatter diffFmt = getDiffFormatter()) {
			diffFmt.setRepository(repo);
			diffFmt.setProgressMonitor(monitor);
			if (cached) {
				if (oldTree == null) {
					ObjectId head = repo.resolve(HEAD + "^{tree}"); //$NON-NLS-1$
					if (head == null)
						throw new NoHeadException(JGitText.get().cannotReadTree);
					CanonicalTreeParser p = new CanonicalTreeParser();
					try (ObjectReader reader = repo.newObjectReader()) {
						p.reset(reader, head);
					}
					oldTree = p;
				}
				newTree = new DirCacheIterator(repo.readDirCache());
			} else {
				if (oldTree == null) {
					oldTree = new DirCacheIterator(repo.readDirCache());
				}
				if (newTree == null) {
					newTree = new FileTreeIterator(repo);
				}
			}

			diffFmt.setPathFilter(pathFilter);

			List<DiffEntry> result = diffFmt.scan(oldTree, newTree);
<<<<<<< HEAD
			if (showNameAndStatusOnly || showNameOnly) {
				return result;
			}
=======
>>>>>>> 7fe2945b
			if (contextLines >= 0) {
				diffFmt.setContext(contextLines);
			}
			if (destinationPrefix != null) {
				diffFmt.setNewPrefix(destinationPrefix);
			}
			if (sourcePrefix != null) {
				diffFmt.setOldPrefix(sourcePrefix);
			}

			if (showNameAndStatusOnly) {
				if (this.getDeltaFilterPattern() != null) {
					diffFmt.filterModifiedFiles(result, this.getDeltaFilterPattern());
					diffFmt.flush();
				}
				return result;
			}

			diffFmt.format(result, this.getDeltaFilterPattern());
			diffFmt.flush();
			return result;
		} catch (IOException e) {
			throw new JGitInternalException(e.getMessage(), e);
		}
	}

	/**
	 * Whether to view the changes staged for the next commit
	 *
	 * @param cached
	 *            whether to view the changes staged for the next commit
	 * @return this instance
	 */
	public DiffCommand setCached(boolean cached) {
		this.cached = cached;
		return this;
	}

	/**
	 * Set path filter
	 *
	 * @param pathFilter
	 *            parameter, used to limit the diff to the named path
	 * @return this instance
	 */
	public DiffCommand setPathFilter(TreeFilter pathFilter) {
		this.pathFilter = pathFilter;
		return this;
	}

	/**
	 * Set old tree
	 *
	 * @param oldTree
	 *            the previous state
	 * @return this instance
	 */
	public DiffCommand setOldTree(AbstractTreeIterator oldTree) {
		this.oldTree = oldTree;
		return this;
	}

	/**
	 * Set new tree
	 *
	 * @param newTree
	 *            the updated state
	 * @return this instance
	 */
	public DiffCommand setNewTree(AbstractTreeIterator newTree) {
		this.newTree = newTree;
		return this;
	}

	/**
	 * Set whether to return only names and status of changed files
	 *
	 * @param showNameAndStatusOnly
	 *            whether to return only names and status of changed files
	 * @return this instance
	 */
	public DiffCommand setShowNameAndStatusOnly(boolean showNameAndStatusOnly) {
		this.showNameAndStatusOnly = showNameAndStatusOnly;
		return this;
	}

	/**
	 * Set whether to return only names of changed files
	 *
	 * @param showNameOnly
	 *            whether to return only names files
	 * @return this instance
	 * @since 6.4
	 */
	public DiffCommand setShowNameOnly(boolean showNameOnly) {
		this.showNameOnly = showNameOnly;
		return this;
	}

	/**
	 * Set output stream
	 *
	 * @param out
	 *            the stream to write line data
	 * @return this instance
	 */
	public DiffCommand setOutputStream(OutputStream out) {
		this.out = out;
		return this;
	}

	/**
	 * Set number of context lines instead of the usual three.
	 *
	 * @param contextLines
	 *            the number of context lines
	 * @return this instance
	 */
	public DiffCommand setContextLines(int contextLines) {
		this.contextLines = contextLines;
		return this;
	}

	/**
	 * Set the given source prefix instead of "a/".
	 *
	 * @param sourcePrefix
	 *            the prefix
	 * @return this instance
	 */
	public DiffCommand setSourcePrefix(String sourcePrefix) {
		this.sourcePrefix = sourcePrefix;
		return this;
	}

	/**
	 * Set the given destination prefix instead of "b/".
	 *
	 * @param destinationPrefix
	 *            the prefix
	 * @return this instance
	 */
	public DiffCommand setDestinationPrefix(String destinationPrefix) {
		this.destinationPrefix = destinationPrefix;
		return this;
	}

	/**
	 * The progress monitor associated with the diff operation. By default, this
	 * is set to <code>NullProgressMonitor</code>
	 *
	 * @see NullProgressMonitor
	 * @param monitor
	 *            a progress monitor
	 * @return this instance
	 */
	public DiffCommand setProgressMonitor(ProgressMonitor monitor) {
		if (monitor == null) {
			monitor = NullProgressMonitor.INSTANCE;
		}
		this.monitor = monitor;
		return this;
	}

	/**
	 * Get deltaFilterPattern
	 * @return deltaFilterPattern
	 */
	public Pattern getDeltaFilterPattern() {
		return deltaFilterPattern;
	}

	/**
	 * Set the given delta filter regex pattern. Used only for Source Control.
	 *
	 * @param deltaFilterPattern
	 *            the filter pattern
	 * @return this instance
	 */
	public DiffCommand setDeltaFilterPattern(Pattern deltaFilterPattern) {
		this.deltaFilterPattern = deltaFilterPattern;
		return this;
	}
}<|MERGE_RESOLUTION|>--- conflicted
+++ resolved
@@ -124,12 +124,6 @@
 			diffFmt.setPathFilter(pathFilter);
 
 			List<DiffEntry> result = diffFmt.scan(oldTree, newTree);
-<<<<<<< HEAD
-			if (showNameAndStatusOnly || showNameOnly) {
-				return result;
-			}
-=======
->>>>>>> 7fe2945b
 			if (contextLines >= 0) {
 				diffFmt.setContext(contextLines);
 			}
@@ -143,9 +137,9 @@
 			if (showNameAndStatusOnly) {
 				if (this.getDeltaFilterPattern() != null) {
 					diffFmt.filterModifiedFiles(result, this.getDeltaFilterPattern());
-					diffFmt.flush();
+			diffFmt.flush();
 				}
-				return result;
+			return result;
 			}
 
 			diffFmt.format(result, this.getDeltaFilterPattern());
