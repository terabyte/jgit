--- conflicted
+++ resolved
@@ -820,9 +820,6 @@
 	}
 
 	/**
-<<<<<<< HEAD
-	 * See {@link FileUtils#relativizePath(String, String, String, boolean)}.
-=======
 	 * A token representing a file created by
 	 * {@link #createNewFileAtomic(File)}. The token must be retained until the
 	 * file has been deleted in order to guarantee that the unique file was
@@ -886,8 +883,7 @@
 	}
 
 	/**
-	 * See {@link FileUtils#relativize(String, String)}.
->>>>>>> 06e06fc2
+	 * See {@link FileUtils#relativizePath(String, String, String, boolean)}.
 	 *
 	 * @param base
 	 *            The path against which <code>other</code> should be
