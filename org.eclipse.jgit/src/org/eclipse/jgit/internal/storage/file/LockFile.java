/*
 * Copyright (C) 2007, Robin Rosenberg <robin.rosenberg@dewire.com>
 * Copyright (C) 2006-2021, Shawn O. Pearce <spearce@spearce.org> and others
 *
 * This program and the accompanying materials are made available under the
 * terms of the Eclipse Distribution License v. 1.0 which is available at
 * https://www.eclipse.org/org/documents/edl-v10.php.
 *
 * SPDX-License-Identifier: BSD-3-Clause
 */

package org.eclipse.jgit.internal.storage.file;

import static org.eclipse.jgit.lib.Constants.LOCK_SUFFIX;

import java.io.File;
import java.io.FileInputStream;
import java.io.FileNotFoundException;
import java.io.FileOutputStream;
import java.io.FilenameFilter;
import java.io.IOException;
import java.io.OutputStream;
import java.nio.ByteBuffer;
import java.nio.channels.Channels;
import java.nio.channels.FileChannel;
import java.nio.file.Files;
import java.nio.file.StandardCopyOption;
import java.nio.file.attribute.FileTime;
import java.text.MessageFormat;
import java.time.Instant;
import java.util.concurrent.TimeUnit;

import org.eclipse.jgit.internal.JGitText;
import org.eclipse.jgit.lib.Constants;
import org.eclipse.jgit.lib.ObjectId;
import org.eclipse.jgit.util.FS;
import org.eclipse.jgit.util.FS.LockToken;
import org.eclipse.jgit.util.FileUtils;
import org.slf4j.Logger;
import org.slf4j.LoggerFactory;

/**
 * Git style file locking and replacement.
 * <p>
 * To modify a ref file Git tries to use an atomic update approach: we write the
 * new data into a brand new file, then rename it in place over the old name.
 * This way we can just delete the temporary file if anything goes wrong, and
 * nothing has been damaged. To coordinate access from multiple processes at
 * once Git tries to atomically create the new temporary file under a well-known
 * name.
 */
public class LockFile {
	private static final Logger LOG = LoggerFactory.getLogger(LockFile.class);

	/**
	 * Unlock the given file.
	 * <p>
	 * This method can be used for recovering from a thrown
	 * {@link org.eclipse.jgit.errors.LockFailedException} . This method does
	 * not validate that the lock is or is not currently held before attempting
	 * to unlock it.
	 *
	 * @param file
	 *            a {@link java.io.File} object.
	 * @return true if unlocked, false if unlocking failed
	 */
	public static boolean unlock(File file) {
		final File lockFile = getLockFile(file);
		final int flags = FileUtils.RETRY | FileUtils.SKIP_MISSING;
		try {
			FileUtils.delete(lockFile, flags);
		} catch (IOException ignored) {
			// Ignore and return whether lock file still exists
		}
		return !lockFile.exists();
	}

	/**
	 * Get the lock file corresponding to the given file.
	 *
	 * @param file
	 * @return lock file
	 */
	static File getLockFile(File file) {
		return new File(file.getParentFile(),
				file.getName() + LOCK_SUFFIX);
	}

	/** Filter to skip over active lock files when listing a directory. */
	static final FilenameFilter FILTER = (File dir,
			String name) -> !name.endsWith(LOCK_SUFFIX);

	private final File ref;

	private final File lck;

	private boolean haveLck;

	private FileOutputStream os;

	private boolean needSnapshot;

<<<<<<< HEAD
	private boolean fsync;

	private boolean isAppend;

	private boolean written;
=======
	private boolean snapshotNoConfig;

	boolean fsync;
>>>>>>> d87e5e07

	private FileSnapshot commitSnapshot;

	private LockToken token;

	/**
	 * Create a new lock for any file.
	 *
	 * @param f
	 *            the file that will be locked.
	 */
	public LockFile(File f) {
		ref = f;
		lck = getLockFile(ref);
	}

	/**
	 * Try to establish the lock.
	 *
	 * @return true if the lock is now held by the caller; false if it is held
	 *         by someone else.
	 * @throws java.io.IOException
	 *             the temporary output file could not be created. The caller
	 *             does not hold the lock.
	 */
	public boolean lock() throws IOException {
		if (haveLck) {
			throw new IllegalStateException(
					MessageFormat.format(JGitText.get().lockAlreadyHeld, ref));
		}
		FileUtils.mkdirs(lck.getParentFile(), true);
		try {
			token = FS.DETECTED.createNewFileAtomic(lck);
		} catch (IOException e) {
			LOG.error(JGitText.get().failedCreateLockFile, lck, e);
			throw e;
		}
		boolean obtainedLock = token.isCreated();
		if (obtainedLock) {
			haveLck = true;
			isAppend = false;
			written = false;
		} else {
			closeToken();
		}
		return obtainedLock;
	}

	/**
	 * Try to establish the lock for appending.
	 *
	 * @return true if the lock is now held by the caller; false if it is held
	 *         by someone else.
	 * @throws java.io.IOException
	 *             the temporary output file could not be created. The caller
	 *             does not hold the lock.
	 */
	public boolean lockForAppend() throws IOException {
		if (!lock()) {
			return false;
		}
		copyCurrentContent();
		isAppend = true;
		written = false;
		return true;
	}

	// For tests only
	boolean isLocked() {
		return haveLck;
	}

	private FileOutputStream getStream() throws IOException {
		return new FileOutputStream(lck, isAppend);
	}

	/**
	 * Copy the current file content into the temporary file.
	 * <p>
	 * This method saves the current file content by inserting it into the
	 * temporary file, so that the caller can safely append rather than replace
	 * the primary file.
	 * <p>
	 * This method does nothing if the current file does not exist, or exists
	 * but is empty.
	 *
	 * @throws java.io.IOException
	 *             the temporary file could not be written, or a read error
	 *             occurred while reading from the current file. The lock is
	 *             released before throwing the underlying IO exception to the
	 *             caller.
	 * @throws java.lang.RuntimeException
	 *             the temporary file could not be written. The lock is released
	 *             before throwing the underlying exception to the caller.
	 */
	public void copyCurrentContent() throws IOException {
		requireLock();
		try (FileOutputStream out = getStream()) {
			try (FileInputStream fis = new FileInputStream(ref)) {
				if (fsync) {
					FileChannel in = fis.getChannel();
					long pos = 0;
					long cnt = in.size();
					while (0 < cnt) {
						long r = out.getChannel().transferFrom(in, pos, cnt);
						pos += r;
						cnt -= r;
					}
				} else {
					final byte[] buf = new byte[2048];
					int r;
					while ((r = fis.read(buf)) >= 0) {
						out.write(buf, 0, r);
					}
				}
			} catch (FileNotFoundException fnfe) {
				if (ref.exists()) {
					throw fnfe;
				}
				// Don't worry about a file that doesn't exist yet, it
				// conceptually has no current content to copy.
			}
		} catch (IOException | RuntimeException | Error ioe) {
			unlock();
			throw ioe;
		}
	}

	/**
	 * Write an ObjectId and LF to the temporary file.
	 *
	 * @param id
	 *            the id to store in the file. The id will be written in hex,
	 *            followed by a sole LF.
	 * @throws java.io.IOException
	 *             the temporary file could not be written. The lock is released
	 *             before throwing the underlying IO exception to the caller.
	 * @throws java.lang.RuntimeException
	 *             the temporary file could not be written. The lock is released
	 *             before throwing the underlying exception to the caller.
	 */
	public void write(ObjectId id) throws IOException {
		byte[] buf = new byte[Constants.OBJECT_ID_STRING_LENGTH + 1];
		id.copyTo(buf, 0);
		buf[Constants.OBJECT_ID_STRING_LENGTH] = '\n';
		write(buf);
	}

	/**
	 * Write arbitrary data to the temporary file.
	 *
	 * @param content
	 *            the bytes to store in the temporary file. No additional bytes
	 *            are added, so if the file must end with an LF it must appear
	 *            at the end of the byte array.
	 * @throws java.io.IOException
	 *             the temporary file could not be written. The lock is released
	 *             before throwing the underlying IO exception to the caller.
	 * @throws java.lang.RuntimeException
	 *             the temporary file could not be written. The lock is released
	 *             before throwing the underlying exception to the caller.
	 */
	public void write(byte[] content) throws IOException {
		requireLock();
		try (FileOutputStream out = getStream()) {
			if (written) {
				throw new IOException(MessageFormat
						.format(JGitText.get().lockStreamClosed, ref));
			}
			if (fsync) {
				FileChannel fc = out.getChannel();
				ByteBuffer buf = ByteBuffer.wrap(content);
				while (0 < buf.remaining()) {
					fc.write(buf);
				}
				fc.force(true);
			} else {
				out.write(content);
			}
			written = true;
		} catch (IOException | RuntimeException | Error ioe) {
			unlock();
			throw ioe;
		}
	}

	/**
	 * Obtain the direct output stream for this lock.
	 * <p>
	 * The stream may only be accessed once, and only after {@link #lock()} has
	 * been successfully invoked and returned true. Callers must close the
	 * stream prior to calling {@link #commit()} to commit the change.
	 *
	 * @return a stream to write to the new file. The stream is unbuffered.
	 */
	public OutputStream getOutputStream() {
		requireLock();

		if (written || os != null) {
			throw new IllegalStateException(MessageFormat
					.format(JGitText.get().lockStreamMultiple, ref));
		}

		return new OutputStream() {

			private OutputStream out;

			private boolean closed;

			private OutputStream get() throws IOException {
				if (written) {
					throw new IOException(MessageFormat
							.format(JGitText.get().lockStreamMultiple, ref));
				}
				if (out == null) {
					os = getStream();
					if (fsync) {
						out = Channels.newOutputStream(os.getChannel());
					} else {
						out = os;
					}
				}
				return out;
			}

			@Override
			public void write(byte[] b, int o, int n) throws IOException {
				get().write(b, o, n);
			}

			@Override
			public void write(byte[] b) throws IOException {
				get().write(b);
			}

			@Override
			public void write(int b) throws IOException {
				get().write(b);
			}

			@Override
			public void close() throws IOException {
				if (closed) {
					return;
				}
				closed = true;
				try {
					if (written) {
						throw new IOException(MessageFormat
								.format(JGitText.get().lockStreamClosed, ref));
					}
					if (out != null) {
						if (fsync) {
							os.getChannel().force(true);
						}
						out.close();
						os = null;
					}
					written = true;
				} catch (IOException | RuntimeException | Error ioe) {
					unlock();
					throw ioe;
				}
			}
		};
	}

	void requireLock() {
		if (!haveLck) {
			unlock();
			throw new IllegalStateException(MessageFormat.format(JGitText.get().lockOnNotHeld, ref));
		}
	}

	/**
	 * Request that {@link #commit()} remember modification time.
	 * <p>
	 * This is an alias for {@code setNeedSnapshot(true)}.
	 *
	 * @param on
	 *            true if the commit method must remember the modification time.
	 */
	public void setNeedStatInformation(boolean on) {
		setNeedSnapshot(on);
	}

	/**
	 * Request that {@link #commit()} remember the
	 * {@link org.eclipse.jgit.internal.storage.file.FileSnapshot}.
	 *
	 * @param on
	 *            true if the commit method must remember the FileSnapshot.
	 */
	public void setNeedSnapshot(boolean on) {
		needSnapshot = on;
	}

	/**
	 * Request that {@link #commit()} remember the
	 * {@link org.eclipse.jgit.internal.storage.file.FileSnapshot} without using
	 * config file to get filesystem timestamp resolution.
	 * This method should be invoked before the file is accessed.
	 * It is used by FileBasedConfig to avoid endless recursion.
	 *
	 * @param on
	 *            true if the commit method must remember the FileSnapshot.
	 */
	public void setNeedSnapshotNoConfig(boolean on) {
		needSnapshot = on;
		snapshotNoConfig = on;
	}

	/**
	 * Request that {@link #commit()} force dirty data to the drive.
	 *
	 * @param on
	 *            true if dirty data should be forced to the drive.
	 */
	public void setFSync(boolean on) {
		fsync = on;
	}

	/**
	 * Wait until the lock file information differs from the old file.
	 * <p>
	 * This method tests the last modification date. If both are the same, this
	 * method sleeps until it can force the new lock file's modification date to
	 * be later than the target file.
	 *
	 * @throws java.lang.InterruptedException
	 *             the thread was interrupted before the last modified date of
	 *             the lock file was different from the last modified date of
	 *             the target file.
	 */
	public void waitForStatChange() throws InterruptedException {
		FileSnapshot o = FileSnapshot.save(ref);
		FileSnapshot n = FileSnapshot.save(lck);
		long fsTimeResolution = FS.getFileStoreAttributes(lck.toPath())
				.getFsTimestampResolution().toNanos();
		while (o.equals(n)) {
			TimeUnit.NANOSECONDS.sleep(fsTimeResolution);
			try {
				Files.setLastModifiedTime(lck.toPath(),
						FileTime.from(Instant.now()));
			} catch (IOException e) {
				n.waitUntilNotRacy();
			}
			n = FileSnapshot.save(lck);
		}
	}

	/**
	 * Commit this change and release the lock.
	 * <p>
	 * If this method fails (returns false) the lock is still released.
	 *
	 * @return true if the commit was successful and the file contains the new
	 *         data; false if the commit failed and the file remains with the
	 *         old data.
	 * @throws java.lang.IllegalStateException
	 *             the lock is not held.
	 */
	public boolean commit() {
		if (os != null) {
			unlock();
			throw new IllegalStateException(MessageFormat.format(JGitText.get().lockOnNotClosed, ref));
		}

		saveStatInformation();
		try {
			FileUtils.rename(lck, ref, StandardCopyOption.ATOMIC_MOVE);
			haveLck = false;
			isAppend = false;
			written = false;
			closeToken();
			return true;
		} catch (IOException e) {
			unlock();
			return false;
		}
	}

	private void closeToken() {
		if (token != null) {
			token.close();
			token = null;
		}
	}

	private void saveStatInformation() {
		if (needSnapshot) {
			commitSnapshot = snapshotNoConfig ?
				// don't use config in this snapshot to avoid endless recursion
				FileSnapshot.saveNoConfig(lck)
				: FileSnapshot.save(lck);
		}
	}

	/**
	 * Get the modification time of the output file when it was committed.
	 *
	 * @return modification time of the lock file right before we committed it.
	 * @deprecated use {@link #getCommitLastModifiedInstant()} instead
	 */
	@Deprecated
	public long getCommitLastModified() {
		return commitSnapshot.lastModified();
	}

	/**
	 * Get the modification time of the output file when it was committed.
	 *
	 * @return modification time of the lock file right before we committed it.
	 */
	public Instant getCommitLastModifiedInstant() {
		return commitSnapshot.lastModifiedInstant();
	}

	/**
	 * Get the {@link FileSnapshot} just before commit.
	 *
	 * @return get the {@link FileSnapshot} just before commit.
	 */
	public FileSnapshot getCommitSnapshot() {
		return commitSnapshot;
	}

	/**
	 * Update the commit snapshot {@link #getCommitSnapshot()} before commit.
	 * <p>
	 * This may be necessary if you need time stamp before commit occurs, e.g
	 * while writing the index.
	 */
	public void createCommitSnapshot() {
		saveStatInformation();
	}

	/**
	 * Unlock this file and abort this change.
	 * <p>
	 * The temporary file (if created) is deleted before returning.
	 */
	public void unlock() {
		if (os != null) {
			try {
				os.close();
			} catch (IOException e) {
				LOG.error(MessageFormat
						.format(JGitText.get().unlockLockFileFailed, lck), e);
			}
			os = null;
		}

		if (haveLck) {
			haveLck = false;
			try {
				FileUtils.delete(lck, FileUtils.RETRY);
			} catch (IOException e) {
				LOG.error(MessageFormat
						.format(JGitText.get().unlockLockFileFailed, lck), e);
			} finally {
				closeToken();
			}
		}
		isAppend = false;
		written = false;
	}

	/** {@inheritDoc} */
	@SuppressWarnings("nls")
	@Override
	public String toString() {
		return "LockFile[" + lck + ", haveLck=" + haveLck + "]";
	}
}<|MERGE_RESOLUTION|>--- conflicted
+++ resolved
@@ -100,17 +100,13 @@
 
 	private boolean needSnapshot;
 
-<<<<<<< HEAD
 	private boolean fsync;
 
 	private boolean isAppend;
 
 	private boolean written;
-=======
+
 	private boolean snapshotNoConfig;
-
-	boolean fsync;
->>>>>>> d87e5e07
 
 	private FileSnapshot commitSnapshot;
 
