/*
 * Copyright (C) 2015 Obeo. and others
 *
 * This program and the accompanying materials are made available under the
 * terms of the Eclipse Distribution License v. 1.0 which is available at
 * https://www.eclipse.org/org/documents/edl-v10.php.
 *
 * SPDX-License-Identifier: BSD-3-Clause
 */
package org.eclipse.jgit.hooks;

import java.io.ByteArrayOutputStream;
import java.io.IOException;
import java.io.OutputStream;
import java.nio.charset.Charset;
import java.util.concurrent.Callable;

import org.eclipse.jgit.api.errors.AbortedByHookException;
import org.eclipse.jgit.lib.Repository;
import org.eclipse.jgit.util.FS;
import org.eclipse.jgit.util.ProcessResult;
import org.eclipse.jgit.util.io.TeeOutputStream;

/**
 * Git can fire off custom scripts when certain important actions occur. These
 * custom scripts are called "hooks". There are two groups of hooks: client-side
 * (that run on local operations such as committing and merging), and
 * server-side (that run on network operations such as receiving pushed
 * commits). This is the abstract super-class of the different hook
 * implementations in JGit.
 *
 * @param <T>
 *            the return type which is expected from {@link #call()}
 * @see <a href="http://git-scm.com/book/en/v2/Customizing-Git-Git-Hooks">Git
 *      Hooks on the git-scm official site</a>
 * @since 5.11
 */
public abstract class GitHook<T> implements Callable<T> {

	private final Repository repo;

	/**
	 * The output stream to be used by the hook.
	 */
	private final OutputStream outputStream;

	/**
	 * The error stream to be used by the hook.
	 */
	private final OutputStream errorStream;

	/**
	 * Constructor for GitHook.
	 * <p>
	 * This constructor will use stderr for the error stream.
	 * </p>
	 *
	 * @param repo
	 *            a {@link org.eclipse.jgit.lib.Repository} object.
	 * @param outputStream
	 *            The output stream the hook must use. {@code null} is allowed,
	 *            in which case the hook will use {@code System.out}.
	 */
	protected GitHook(Repository repo, OutputStream outputStream) {
		this(repo, outputStream, null);
	}

	/**
	 * Constructor for GitHook
	 *
	 * @param repo
	 *            a {@link org.eclipse.jgit.lib.Repository} object.
	 * @param outputStream
	 *            The output stream the hook must use. {@code null} is allowed,
	 *            in which case the hook will use {@code System.out}.
	 * @param errorStream
	 *            The error stream the hook must use. {@code null} is allowed,
	 *            in which case the hook will use {@code System.err}.
	 */
	protected GitHook(Repository repo, OutputStream outputStream,
			OutputStream errorStream) {
		this.repo = repo;
		this.outputStream = outputStream;
		this.errorStream = errorStream;
	}

	/**
	 * {@inheritDoc}
	 * <p>
	 * Run the hook.
	 */
	@Override
	public abstract T call() throws IOException, AbortedByHookException;

	/**
	 * Get name of the hook
	 *
	 * @return The name of the hook, which must not be {@code null}.
	 */
	public abstract String getHookName();

	/**
	 * Get the repository
	 *
	 * @return The repository.
	 */
	protected Repository getRepository() {
		return repo;
	}

	/**
	 * Override this method when needed to provide relevant parameters to the
	 * underlying hook script. The default implementation returns an empty
	 * array.
	 *
	 * @return The parameters the hook receives.
	 */
	protected String[] getParameters() {
		return new String[0];
	}

	/**
	 * Override to provide relevant arguments via stdin to the underlying hook
	 * script. The default implementation returns {@code null}.
	 *
	 * @return The parameters the hook receives.
	 */
	protected String getStdinArgs() {
		return null;
	}

	/**
	 * Get output stream
	 *
	 * @return The output stream the hook must use. Never {@code null},
	 *         {@code System.out} is returned by default.
	 */
	protected OutputStream getOutputStream() {
		return outputStream == null ? System.out : outputStream;
	}

	/**
	 * Get error stream
	 *
	 * @return The error stream the hook must use. Never {@code null},
	 *         {@code System.err} is returned by default.
	 */
	protected OutputStream getErrorStream() {
		return errorStream == null ? System.err : errorStream;
	}

	/**
	 * Runs the hook, without performing any validity checks.
	 *
	 * @throws org.eclipse.jgit.api.errors.AbortedByHookException
	 *             If the underlying hook script exited with non-zero.
	 * @throws IOException
	 *             if an IO error occurred
	 */
<<<<<<< HEAD
	protected void doRun() throws AbortedByHookException, IOException {
=======
	protected void doRun() throws AbortedByHookException {
		if (!hooksEnabled())
			return;

>>>>>>> 58e9d00b
		final ByteArrayOutputStream errorByteArray = new ByteArrayOutputStream();
		final TeeOutputStream stderrStream = new TeeOutputStream(errorByteArray,
				getErrorStream());
		Repository repository = getRepository();
		FS fs = repository.getFS();
		if (fs == null) {
			fs = FS.DETECTED;
		}
		ProcessResult result = fs.runHookIfPresent(repository, getHookName(),
				getParameters(), getOutputStream(), stderrStream,
				getStdinArgs());
		if (result.isExecutedWithError()) {
			handleError(new String(errorByteArray.toByteArray(),
					Charset.defaultCharset().name()), result);
		}
	}

	/**
	 * Process that the hook exited with an error. This default implementation
	 * throws an {@link AbortedByHookException }. Hooks which need a different
	 * behavior can overwrite this method.
	 *
	 * @param message
	 *            error message
	 * @param result
	 *            The process result of the hook
	 * @throws AbortedByHookException
	 *             When the hook should be aborted
	 * @since 5.11
	 */
	protected void handleError(String message,
			final ProcessResult result)
			throws AbortedByHookException {
		throw new AbortedByHookException(message, getHookName(),
				result.getExitCode());
	}

	/**
	 * Check whether a 'native' (i.e. script) hook is installed in the
	 * repository.
	 *
	 * @return whether a native hook script is installed in the repository.
	 * @since 4.11
	 */
	public boolean isNativeHookPresent() {
		FS fs = getRepository().getFS();
		if (fs == null) {
			fs = FS.DETECTED;
		}
		return fs.findHook(getRepository(), getHookName()) != null;
	}

	private boolean hooksEnabled() {
		//DISABLE ALL HOOKS
		return false;
	}
}<|MERGE_RESOLUTION|>--- conflicted
+++ resolved
@@ -157,14 +157,10 @@
 	 * @throws IOException
 	 *             if an IO error occurred
 	 */
-<<<<<<< HEAD
 	protected void doRun() throws AbortedByHookException, IOException {
-=======
-	protected void doRun() throws AbortedByHookException {
 		if (!hooksEnabled())
 			return;
 
->>>>>>> 58e9d00b
 		final ByteArrayOutputStream errorByteArray = new ByteArrayOutputStream();
 		final TeeOutputStream stderrStream = new TeeOutputStream(errorByteArray,
 				getErrorStream());
