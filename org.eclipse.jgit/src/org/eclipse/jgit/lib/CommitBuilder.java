--- conflicted
+++ resolved
@@ -164,11 +164,7 @@
 	}
 
 	/**
-<<<<<<< HEAD
-	 * Set the GPG signature of this commit
-=======
 	 * Set the GPG signature of this commit.
->>>>>>> 16f75aa9
 	 * <p>
 	 * Note, the signature set here will change the payload of the commit, i.e.
 	 * the output of {@link #build()} will include the signature. Thus, the
