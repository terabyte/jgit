--- conflicted
+++ resolved
@@ -1,15 +1,10 @@
 <?xml version="1.0" encoding="UTF-8" standalone="no"?>
 <component id="org.eclipse.jgit" version="2">
-    <resource path="src/org/eclipse/jgit/lib/ConfigConstants.java" type="org.eclipse.jgit.lib.ConfigConstants">
-        <filter id="1141899266">
+    <resource path="META-INF/MANIFEST.MF">
+        <filter id="924844039">
             <message_arguments>
-<<<<<<< HEAD
-                <message_argument value="4.7"/>
-                <message_argument value="4.8"/>
-                <message_argument value="CONFIG_KEY_AUTODETACH"/>
-=======
-                <message_argument value="4.7.2"/>
-                <message_argument value="4.7.0"/>
+                <message_argument value="4.8.1"/>
+                <message_argument value="4.8.0"/>
             </message_arguments>
         </filter>
     </resource>
@@ -17,37 +12,13 @@
         <filter id="336658481">
             <message_arguments>
                 <message_argument value="org.eclipse.jgit.lib.ConfigConstants"/>
-                <message_argument value="CONFIG_KEY_AUTODETACH"/>
-            </message_arguments>
-        </filter>
-        <filter id="336658481">
-            <message_arguments>
-                <message_argument value="org.eclipse.jgit.lib.ConfigConstants"/>
-                <message_argument value="CONFIG_KEY_LOGEXPIRY"/>
-            </message_arguments>
-        </filter>
-        <filter id="336658481">
-            <message_arguments>
-                <message_argument value="org.eclipse.jgit.lib.ConfigConstants"/>
                 <message_argument value="CONFIG_KEY_SUPPORTSATOMICFILECREATION"/>
->>>>>>> 5f79ef0b
             </message_arguments>
         </filter>
         <filter id="1141899266">
             <message_arguments>
-                <message_argument value="4.7"/>
-<<<<<<< HEAD
+                <message_argument value="4.5"/>
                 <message_argument value="4.8"/>
-                <message_argument value="CONFIG_KEY_LOGEXPIRY"/>
-            </message_arguments>
-        </filter>
-    </resource>
-    <resource path="src/org/eclipse/jgit/merge/MergeStrategy.java" type="org.eclipse.jgit.merge.MergeStrategy">
-        <filter comment="OSGi semantic versioning allows breaking implementors of an API in a minor version" id="336695337">
-            <message_arguments>
-                <message_argument value="org.eclipse.jgit.merge.MergeStrategy"/>
-                <message_argument value="newMerger(ObjectInserter, Config)"/>
-=======
                 <message_argument value="CONFIG_KEY_SUPPORTSATOMICFILECREATION"/>
             </message_arguments>
         </filter>
@@ -56,16 +27,15 @@
         <filter id="1141899266">
             <message_arguments>
                 <message_argument value="4.5"/>
-                <message_argument value="4.7"/>
+                <message_argument value="4.8"/>
                 <message_argument value="createNewFile(File)"/>
             </message_arguments>
         </filter>
         <filter id="1141899266">
             <message_arguments>
                 <message_argument value="4.5"/>
-                <message_argument value="4.7"/>
+                <message_argument value="4.8"/>
                 <message_argument value="supportsAtomicCreateNewFile()"/>
->>>>>>> 5f79ef0b
             </message_arguments>
         </filter>
     </resource>
