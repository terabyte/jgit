<?xml version="1.0" encoding="UTF-8" standalone="no"?>
<component id="org.eclipse.jgit" version="2">
<<<<<<< HEAD
    <resource path="META-INF/MANIFEST.MF">
        <filter id="924844039">
            <message_arguments>
                <message_argument value="4.11.7"/>
                <message_argument value="4.11.0"/>
            </message_arguments>
        </filter>
    </resource>
=======
>>>>>>> dc0e5d34
    <resource path="src/org/eclipse/jgit/errors/PackInvalidException.java" type="org.eclipse.jgit.errors.PackInvalidException">
        <filter id="1142947843">
            <message_arguments>
                <message_argument value="4.5.7"/>
                <message_argument value="PackInvalidException(File, Throwable)"/>
            </message_arguments>
        </filter>
        <filter id="1142947843">
            <message_arguments>
                <message_argument value="4.5.7"/>
                <message_argument value="PackInvalidException(String, Throwable)"/>
            </message_arguments>
        </filter>
    </resource>
    <resource path="src/org/eclipse/jgit/lib/ConfigConstants.java" type="org.eclipse.jgit.lib.ConfigConstants">
        <filter id="336658481">
            <message_arguments>
                <message_argument value="org.eclipse.jgit.lib.ConfigConstants"/>
                <message_argument value="CONFIG_KEY_SUPPORTSATOMICFILECREATION"/>
            </message_arguments>
        </filter>
        <filter id="1141899266">
            <message_arguments>
                <message_argument value="4.5"/>
                <message_argument value="4.10"/>
                <message_argument value="CONFIG_KEY_SUPPORTSATOMICFILECREATION"/>
            </message_arguments>
        </filter>
    </resource>
    <resource path="src/org/eclipse/jgit/lib/Constants.java" type="org.eclipse.jgit.lib.Constants">
        <filter id="1141899266">
            <message_arguments>
                <message_argument value="4.7"/>
                <message_argument value="4.11"/>
                <message_argument value="LOCK_SUFFIX"/>
            </message_arguments>
        </filter>
    </resource>
    <resource path="src/org/eclipse/jgit/lib/GitmoduleEntry.java" type="org.eclipse.jgit.lib.GitmoduleEntry">
        <filter id="1109393411">
            <message_arguments>
                <message_argument value="4.7.5"/>
                <message_argument value="org.eclipse.jgit.lib.GitmoduleEntry"/>
            </message_arguments>
        </filter>
    </resource>
    <resource path="src/org/eclipse/jgit/lib/ObjectChecker.java" type="org.eclipse.jgit.lib.ObjectChecker">
        <filter id="1142947843">
            <message_arguments>
                <message_argument value="4.7.5"/>
                <message_argument value="getGitsubmodules()"/>
            </message_arguments>
        </filter>
    </resource>
    <resource path="src/org/eclipse/jgit/merge/ResolveMerger.java" type="org.eclipse.jgit.merge.ResolveMerger">
        <filter id="1141899266">
            <message_arguments>
                <message_argument value="3.5"/>
                <message_argument value="4.10"/>
                <message_argument value="processEntry(CanonicalTreeParser, CanonicalTreeParser, CanonicalTreeParser, DirCacheBuildIterator, WorkingTreeIterator, boolean)"/>
            </message_arguments>
        </filter>
    </resource>
    <resource path="src/org/eclipse/jgit/util/FS.java" type="org.eclipse.jgit.util.FS">
        <filter id="1141899266">
            <message_arguments>
                <message_argument value="4.5"/>
                <message_argument value="4.10"/>
                <message_argument value="createNewFile(File)"/>
            </message_arguments>
        </filter>
        <filter id="1141899266">
            <message_arguments>
                <message_argument value="4.5"/>
                <message_argument value="4.10"/>
                <message_argument value="supportsAtomicCreateNewFile()"/>
            </message_arguments>
        </filter>
        <filter id="1141899266">
            <message_arguments>
                <message_argument value="4.7"/>
                <message_argument value="4.11"/>
                <message_argument value="createNewFileAtomic(File)"/>
            </message_arguments>
        </filter>
        <filter id="1142947843">
            <message_arguments>
                <message_argument value="4.5.6"/>
                <message_argument value="fileAttributes(File)"/>
            </message_arguments>
        </filter>
    </resource>
    <resource path="src/org/eclipse/jgit/util/FS.java" type="org.eclipse.jgit.util.FS$LockToken">
        <filter id="1141899266">
            <message_arguments>
                <message_argument value="4.7"/>
                <message_argument value="4.11"/>
                <message_argument value="LockToken"/>
            </message_arguments>
        </filter>
    </resource>
</component><|MERGE_RESOLUTION|>--- conflicted
+++ resolved
@@ -1,16 +1,13 @@
 <?xml version="1.0" encoding="UTF-8" standalone="no"?>
 <component id="org.eclipse.jgit" version="2">
-<<<<<<< HEAD
-    <resource path="META-INF/MANIFEST.MF">
-        <filter id="924844039">
+    <resource path="src/org/eclipse/jgit/diff/DiffEntry.java" type="org.eclipse.jgit.diff.DiffEntry">
+        <filter id="336658481">
             <message_arguments>
-                <message_argument value="4.11.7"/>
-                <message_argument value="4.11.0"/>
+                <message_argument value="org.eclipse.jgit.diff.DiffEntry"/>
+                <message_argument value="diffAttribute"/>
             </message_arguments>
         </filter>
     </resource>
-=======
->>>>>>> dc0e5d34
     <resource path="src/org/eclipse/jgit/errors/PackInvalidException.java" type="org.eclipse.jgit.errors.PackInvalidException">
         <filter id="1142947843">
             <message_arguments>
@@ -29,14 +26,13 @@
         <filter id="336658481">
             <message_arguments>
                 <message_argument value="org.eclipse.jgit.lib.ConfigConstants"/>
-                <message_argument value="CONFIG_KEY_SUPPORTSATOMICFILECREATION"/>
+                <message_argument value="CONFIG_KEY_REQUIRED"/>
             </message_arguments>
         </filter>
-        <filter id="1141899266">
+        <filter id="336658481">
             <message_arguments>
-                <message_argument value="4.5"/>
-                <message_argument value="4.10"/>
-                <message_argument value="CONFIG_KEY_SUPPORTSATOMICFILECREATION"/>
+                <message_argument value="org.eclipse.jgit.lib.ConfigConstants"/>
+                <message_argument value="CONFIG_SECTION_LFS"/>
             </message_arguments>
         </filter>
     </resource>
@@ -66,29 +62,40 @@
         </filter>
     </resource>
     <resource path="src/org/eclipse/jgit/merge/ResolveMerger.java" type="org.eclipse.jgit.merge.ResolveMerger">
-        <filter id="1141899266">
+        <filter id="336658481">
             <message_arguments>
-                <message_argument value="3.5"/>
-                <message_argument value="4.10"/>
-                <message_argument value="processEntry(CanonicalTreeParser, CanonicalTreeParser, CanonicalTreeParser, DirCacheBuildIterator, WorkingTreeIterator, boolean)"/>
+                <message_argument value="org.eclipse.jgit.merge.ResolveMerger"/>
+                <message_argument value="workingTreeOptions"/>
+            </message_arguments>
+        </filter>
+    </resource>
+    <resource path="src/org/eclipse/jgit/storage/pack/PackStatistics.java" type="org.eclipse.jgit.storage.pack.PackStatistics$Accumulator">
+        <filter id="336658481">
+            <message_arguments>
+                <message_argument value="org.eclipse.jgit.storage.pack.PackStatistics.Accumulator"/>
+                <message_argument value="advertised"/>
+            </message_arguments>
+        </filter>
+        <filter id="336658481">
+            <message_arguments>
+                <message_argument value="org.eclipse.jgit.storage.pack.PackStatistics.Accumulator"/>
+                <message_argument value="haves"/>
+            </message_arguments>
+        </filter>
+        <filter id="336658481">
+            <message_arguments>
+                <message_argument value="org.eclipse.jgit.storage.pack.PackStatistics.Accumulator"/>
+                <message_argument value="timeNegotiating"/>
+            </message_arguments>
+        </filter>
+        <filter id="336658481">
+            <message_arguments>
+                <message_argument value="org.eclipse.jgit.storage.pack.PackStatistics.Accumulator"/>
+                <message_argument value="wants"/>
             </message_arguments>
         </filter>
     </resource>
     <resource path="src/org/eclipse/jgit/util/FS.java" type="org.eclipse.jgit.util.FS">
-        <filter id="1141899266">
-            <message_arguments>
-                <message_argument value="4.5"/>
-                <message_argument value="4.10"/>
-                <message_argument value="createNewFile(File)"/>
-            </message_arguments>
-        </filter>
-        <filter id="1141899266">
-            <message_arguments>
-                <message_argument value="4.5"/>
-                <message_argument value="4.10"/>
-                <message_argument value="supportsAtomicCreateNewFile()"/>
-            </message_arguments>
-        </filter>
         <filter id="1141899266">
             <message_arguments>
                 <message_argument value="4.7"/>
