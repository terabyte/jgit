--- conflicted
+++ resolved
@@ -3,12 +3,8 @@
     <resource path="META-INF/MANIFEST.MF">
         <filter id="924844039">
             <message_arguments>
-<<<<<<< HEAD
+                <message_argument value="5.3.1"/>
                 <message_argument value="5.3.0"/>
-                <message_argument value="5.3.0"/>
-=======
-                <message_argument value="5.2.2"/>
-                <message_argument value="5.2.0"/>
             </message_arguments>
         </filter>
     </resource>
@@ -26,27 +22,4 @@
             </message_arguments>
         </filter>
     </resource>
-    <resource path="src/org/eclipse/jgit/transport/TransferConfig.java" type="org.eclipse.jgit.transport.TransferConfig">
-        <filter id="1159725059">
-            <message_arguments>
-                <message_argument value="5.1.4"/>
-                <message_argument value="TransferConfig(Config)"/>
-            </message_arguments>
-        </filter>
-        <filter id="1159725059">
-            <message_arguments>
-                <message_argument value="5.1.4"/>
-                <message_argument value="TransferConfig(Repository)"/>
->>>>>>> a72e0b01
-            </message_arguments>
-        </filter>
-    </resource>
-    <resource path="src/org/eclipse/jgit/util/FS.java" type="org.eclipse.jgit.util.FS">
-        <filter id="1142947843">
-            <message_arguments>
-                <message_argument value="4.5.6"/>
-                <message_argument value="fileAttributes(File)"/>
-            </message_arguments>
-        </filter>
-    </resource>
 </component>