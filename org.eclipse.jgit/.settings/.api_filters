<?xml version="1.0" encoding="UTF-8" standalone="no"?>
<component id="org.eclipse.jgit" version="2">
<<<<<<< HEAD
=======
    <resource path="src/org/eclipse/jgit/errors/NoRemoteRepositoryException.java" type="org.eclipse.jgit.errors.NoRemoteRepositoryException">
        <filter id="1142947843">
            <message_arguments>
                <message_argument value="5.13.1"/>
                <message_argument value="NoRemoteRepositoryException(URIish, String, Throwable)"/>
            </message_arguments>
        </filter>
    </resource>
    <resource path="src/org/eclipse/jgit/errors/PackMismatchException.java" type="org.eclipse.jgit.errors.PackMismatchException">
        <filter id="1142947843">
            <message_arguments>
                <message_argument value="5.9.1"/>
                <message_argument value="isPermanent()"/>
            </message_arguments>
        </filter>
        <filter id="1142947843">
            <message_arguments>
                <message_argument value="5.9.1"/>
                <message_argument value="setPermanent(boolean)"/>
            </message_arguments>
        </filter>
    </resource>
>>>>>>> e59ade2a
    <resource path="src/org/eclipse/jgit/lib/ConfigConstants.java" type="org.eclipse.jgit.lib.ConfigConstants">
        <filter id="1142947843">
            <message_arguments>
                <message_argument value="5.13.2"/>
                <message_argument value="CONFIG_KEY_BITMAP_EXCLUDED_REFS_PREFIXES"/>
            </message_arguments>
        </filter>
        <filter id="1142947843">
            <message_arguments>
                <message_argument value="5.13.2"/>
                <message_argument value="CONFIG_KEY_PRESERVE_OLD_PACKS"/>
            </message_arguments>
        </filter>
        <filter id="1142947843">
            <message_arguments>
                <message_argument value="5.13.2"/>
                <message_argument value="CONFIG_KEY_PRUNE_PRESERVED"/>
            </message_arguments>
        </filter>
        <filter id="1142947843">
            <message_arguments>
                <message_argument value="5.13.2"/>
                <message_argument value="CONFIG_KEY_SKIPHASH"/>
            </message_arguments>
        </filter>
        <filter id="1142947843">
            <message_arguments>
                <message_argument value="5.13.2"/>
                <message_argument value="SHA1_IMPLEMENTATION"/>
            </message_arguments>
        </filter>
        <filter id="1142947843">
            <message_arguments>
                <message_argument value="6.1.1"/>
                <message_argument value="CONFIG_KEY_TRUST_PACKED_REFS_STAT"/>
            </message_arguments>
        </filter>
    </resource>
    <resource path="src/org/eclipse/jgit/lib/CoreConfig.java" type="org.eclipse.jgit.lib.CoreConfig$TrustPackedRefsStat">
        <filter id="1142947843">
            <message_arguments>
                <message_argument value="6.1.1"/>
                <message_argument value="TrustPackedRefsStat"/>
            </message_arguments>
        </filter>
    </resource>
    <resource path="src/org/eclipse/jgit/lib/Repository.java" type="org.eclipse.jgit.lib.Repository">
        <filter id="1142947843">
            <message_arguments>
                <message_argument value="5.13.2"/>
                <message_argument value="getReflogReader(Ref)"/>
            </message_arguments>
        </filter>
    </resource>
    <resource path="src/org/eclipse/jgit/storage/pack/PackConfig.java" type="org.eclipse.jgit.storage.pack.PackConfig">
        <filter id="336658481">
            <message_arguments>
                <message_argument value="org.eclipse.jgit.storage.pack.PackConfig"/>
                <message_argument value="DEFAULT_BITMAP_EXCLUDED_REFS_PREFIXES"/>
            </message_arguments>
        </filter>
        <filter id="1142947843">
            <message_arguments>
                <message_argument value="5.13.2"/>
                <message_argument value="DEFAULT_BITMAP_EXCLUDED_REFS_PREFIXES"/>
            </message_arguments>
        </filter>
        <filter id="1142947843">
            <message_arguments>
                <message_argument value="5.13.2"/>
                <message_argument value="getBitmapExcludedRefsPrefixes()"/>
            </message_arguments>
        </filter>
        <filter id="1142947843">
            <message_arguments>
                <message_argument value="5.13.2"/>
                <message_argument value="setBitmapExcludedRefsPrefixes(String[])"/>
            </message_arguments>
        </filter>
    </resource>
    <resource path="src/org/eclipse/jgit/transport/AwsRequestSignerV4.java" type="org.eclipse.jgit.transport.AwsRequestSignerV4">
        <filter id="1109393411">
            <message_arguments>
                <message_argument value="5.13.1"/>
                <message_argument value="org.eclipse.jgit.transport.AwsRequestSignerV4"/>
            </message_arguments>
        </filter>
    </resource>
    <resource path="src/org/eclipse/jgit/util/HttpSupport.java" type="org.eclipse.jgit.util.HttpSupport">
        <filter id="1142947843">
            <message_arguments>
                <message_argument value="5.13.1"/>
                <message_argument value="urlEncode(String, boolean)"/>
            </message_arguments>
        </filter>
    </resource>
    <resource path="src/org/eclipse/jgit/util/sha1/SHA1.java" type="org.eclipse.jgit.util.sha1.SHA1">
        <filter id="337764418">
            <message_arguments>
                <message_argument value="org.eclipse.jgit.util.sha1.SHA1"/>
            </message_arguments>
        </filter>
        <filter id="421650549">
            <message_arguments>
                <message_argument value="org.eclipse.jgit.util.sha1.SHA1"/>
                <message_argument value="digest()"/>
            </message_arguments>
        </filter>
        <filter id="421650549">
            <message_arguments>
                <message_argument value="org.eclipse.jgit.util.sha1.SHA1"/>
                <message_argument value="digest(MutableObjectId)"/>
            </message_arguments>
        </filter>
        <filter id="421650549">
            <message_arguments>
                <message_argument value="org.eclipse.jgit.util.sha1.SHA1"/>
                <message_argument value="hasCollision()"/>
            </message_arguments>
        </filter>
        <filter id="421650549">
            <message_arguments>
                <message_argument value="org.eclipse.jgit.util.sha1.SHA1"/>
                <message_argument value="reset()"/>
            </message_arguments>
        </filter>
        <filter id="421650549">
            <message_arguments>
                <message_argument value="org.eclipse.jgit.util.sha1.SHA1"/>
                <message_argument value="setDetectCollision(boolean)"/>
            </message_arguments>
        </filter>
        <filter id="421650549">
            <message_arguments>
                <message_argument value="org.eclipse.jgit.util.sha1.SHA1"/>
                <message_argument value="toObjectId()"/>
            </message_arguments>
        </filter>
        <filter id="421650549">
            <message_arguments>
                <message_argument value="org.eclipse.jgit.util.sha1.SHA1"/>
                <message_argument value="update(byte)"/>
            </message_arguments>
        </filter>
        <filter id="421650549">
            <message_arguments>
                <message_argument value="org.eclipse.jgit.util.sha1.SHA1"/>
                <message_argument value="update(byte[])"/>
            </message_arguments>
        </filter>
        <filter id="421650549">
            <message_arguments>
                <message_argument value="org.eclipse.jgit.util.sha1.SHA1"/>
                <message_argument value="update(byte[], int, int)"/>
            </message_arguments>
        </filter>
    </resource>
    <resource path="src/org/eclipse/jgit/util/sha1/SHA1.java" type="org.eclipse.jgit.util.sha1.SHA1$Sha1Implementation">
        <filter id="1142947843">
            <message_arguments>
                <message_argument value="5.13.2"/>
                <message_argument value="Sha1Implementation"/>
            </message_arguments>
        </filter>
    </resource>
</component><|MERGE_RESOLUTION|>--- conflicted
+++ resolved
@@ -1,15 +1,5 @@
 <?xml version="1.0" encoding="UTF-8" standalone="no"?>
 <component id="org.eclipse.jgit" version="2">
-<<<<<<< HEAD
-=======
-    <resource path="src/org/eclipse/jgit/errors/NoRemoteRepositoryException.java" type="org.eclipse.jgit.errors.NoRemoteRepositoryException">
-        <filter id="1142947843">
-            <message_arguments>
-                <message_argument value="5.13.1"/>
-                <message_argument value="NoRemoteRepositoryException(URIish, String, Throwable)"/>
-            </message_arguments>
-        </filter>
-    </resource>
     <resource path="src/org/eclipse/jgit/errors/PackMismatchException.java" type="org.eclipse.jgit.errors.PackMismatchException">
         <filter id="1142947843">
             <message_arguments>
@@ -24,7 +14,6 @@
             </message_arguments>
         </filter>
     </resource>
->>>>>>> e59ade2a
     <resource path="src/org/eclipse/jgit/lib/ConfigConstants.java" type="org.eclipse.jgit.lib.ConfigConstants">
         <filter id="1142947843">
             <message_arguments>
