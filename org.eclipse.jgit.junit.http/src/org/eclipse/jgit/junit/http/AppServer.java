/*
 * Copyright (C) 2010, 2012 Google Inc.
 * and other copyright owners as documented in the project's IP log.
 *
 * This program and the accompanying materials are made available
 * under the terms of the Eclipse Distribution License v1.0 which
 * accompanies this distribution, is reproduced below, and is
 * available at http://www.eclipse.org/org/documents/edl-v10.php
 *
 * All rights reserved.
 *
 * Redistribution and use in source and binary forms, with or
 * without modification, are permitted provided that the following
 * conditions are met:
 *
 * - Redistributions of source code must retain the above copyright
 *   notice, this list of conditions and the following disclaimer.
 *
 * - Redistributions in binary form must reproduce the above
 *   copyright notice, this list of conditions and the following
 *   disclaimer in the documentation and/or other materials provided
 *   with the distribution.
 *
 * - Neither the name of the Eclipse Foundation, Inc. nor the
 *   names of its contributors may be used to endorse or promote
 *   products derived from this software without specific prior
 *   written permission.
 *
 * THIS SOFTWARE IS PROVIDED BY THE COPYRIGHT HOLDERS AND
 * CONTRIBUTORS "AS IS" AND ANY EXPRESS OR IMPLIED WARRANTIES,
 * INCLUDING, BUT NOT LIMITED TO, THE IMPLIED WARRANTIES
 * OF MERCHANTABILITY AND FITNESS FOR A PARTICULAR PURPOSE
 * ARE DISCLAIMED. IN NO EVENT SHALL THE COPYRIGHT OWNER OR
 * CONTRIBUTORS BE LIABLE FOR ANY DIRECT, INDIRECT, INCIDENTAL,
 * SPECIAL, EXEMPLARY, OR CONSEQUENTIAL DAMAGES (INCLUDING, BUT
 * NOT LIMITED TO, PROCUREMENT OF SUBSTITUTE GOODS OR SERVICES;
 * LOSS OF USE, DATA, OR PROFITS; OR BUSINESS INTERRUPTION) HOWEVER
 * CAUSED AND ON ANY THEORY OF LIABILITY, WHETHER IN CONTRACT,
 * STRICT LIABILITY, OR TORT (INCLUDING NEGLIGENCE OR OTHERWISE)
 * ARISING IN ANY WAY OUT OF THE USE OF THIS SOFTWARE, EVEN IF
 * ADVISED OF THE POSSIBILITY OF SUCH DAMAGE.
 */

package org.eclipse.jgit.junit.http;

import static org.junit.Assert.assertFalse;
import static org.junit.Assert.assertTrue;

import java.io.IOException;
import java.net.InetAddress;
import java.net.URI;
import java.net.URISyntaxException;
import java.net.UnknownHostException;
import java.util.ArrayList;
import java.util.List;

import org.eclipse.jetty.security.Authenticator;
import org.eclipse.jetty.security.ConstraintMapping;
import org.eclipse.jetty.security.ConstraintSecurityHandler;
import org.eclipse.jetty.security.MappedLoginService;
import org.eclipse.jetty.security.authentication.BasicAuthenticator;
import org.eclipse.jetty.server.Connector;
import org.eclipse.jetty.server.HttpConfiguration;
import org.eclipse.jetty.server.HttpConnectionFactory;
import org.eclipse.jetty.server.Server;
import org.eclipse.jetty.server.ServerConnector;
import org.eclipse.jetty.server.UserIdentity;
import org.eclipse.jetty.server.handler.ContextHandlerCollection;
import org.eclipse.jetty.servlet.ServletContextHandler;
import org.eclipse.jetty.util.security.Constraint;
import org.eclipse.jetty.util.security.Password;
import org.eclipse.jgit.transport.URIish;

/**
 * Tiny web application server for unit testing.
 * <p>
 * Tests should start the server in their {@code setUp()} method and stop the
 * server in their {@code tearDown()} method. Only while started the server's
 * URL and/or port number can be obtained.
 */
public class AppServer {
	/** Realm name for the secure access areas. */
	public static final String realm = "Secure Area";

	/** Username for secured access areas. */
	public static final String username = "agitter";

	/** Password for {@link #username} in secured access areas. */
	public static final String password = "letmein";

	static {
		// Install a logger that throws warning messages.
		//
		final String prop = "org.eclipse.jetty.util.log.class";
		System.setProperty(prop, RecordingLogger.class.getName());
	}

	private final Server server;

	private final ServerConnector connector;

	private final ContextHandlerCollection contexts;

	private final TestRequestLog log;

	public AppServer() {
		this(0);
	}

	/**
	 * @param port
	 *            the http port number
	 * @since 4.2
	 */
	public AppServer(int port) {
		server = new Server();

		HttpConfiguration http_config = new HttpConfiguration();
		http_config.setSecureScheme("https");
		http_config.setSecurePort(8443);
		http_config.setOutputBufferSize(32768);

		connector = new ServerConnector(server,
				new HttpConnectionFactory(http_config));
		connector.setPort(port);
		try {
			final InetAddress me = InetAddress.getByName("localhost");
			connector.setHost(me.getHostAddress());
		} catch (UnknownHostException e) {
			throw new RuntimeException("Cannot find localhost", e);
		}

		contexts = new ContextHandlerCollection();

		log = new TestRequestLog();
		log.setHandler(contexts);

		server.setConnectors(new Connector[] { connector });
		server.setHandler(log);
	}

	/**
	 * Create a new servlet context within the server.
	 * <p>
	 * This method should be invoked before the server is started, once for each
	 * context the caller wants to register.
	 *
	 * @param path
	 *            path of the context; use "/" for the root context if binding
	 *            to the root is desired.
	 * @return the context to add servlets into.
	 */
	public ServletContextHandler addContext(String path) {
		assertNotYetSetUp();
		if ("".equals(path))
			path = "/";

		ServletContextHandler ctx = new ServletContextHandler();
		ctx.setContextPath(path);
		contexts.addHandler(ctx);

		return ctx;
	}

	public ServletContextHandler authBasic(ServletContextHandler ctx) {
		assertNotYetSetUp();
		auth(ctx, new BasicAuthenticator());
		return ctx;
	}

	static class TestMappedLoginService extends MappedLoginService {
		private String role;

		TestMappedLoginService(String role) {
			this.role = role;
		}

		@Override
		protected UserIdentity loadUser(String who) {
			return null;
		}

		@Override
		protected void loadUsers() throws IOException {
			putUser(username, new Password(password), new String[] { role });
		}
<<<<<<< HEAD
=======

		protected String[] loadRoleInfo(KnownUser user) {
			return null;
		}

		protected KnownUser loadUserInfo(String usrname) {
			return null;
		}
>>>>>>> 1b45b061
	}

	private void auth(ServletContextHandler ctx, Authenticator authType) {
		final String role = "can-access";

		MappedLoginService users = new TestMappedLoginService(role);
		ConstraintMapping cm = new ConstraintMapping();
		cm.setConstraint(new Constraint());
		cm.getConstraint().setAuthenticate(true);
		cm.getConstraint().setDataConstraint(Constraint.DC_NONE);
		cm.getConstraint().setRoles(new String[] { role });
		cm.setPathSpec("/*");

		ConstraintSecurityHandler sec = new ConstraintSecurityHandler();
		sec.setRealmName(realm);
		sec.setAuthenticator(authType);
		sec.setLoginService(users);
		sec.setConstraintMappings(new ConstraintMapping[] { cm });
		sec.setHandler(ctx);

		contexts.removeHandler(ctx);
		contexts.addHandler(sec);
	}

	/**
	 * Start the server on a random local port.
	 *
	 * @throws Exception
	 *             the server cannot be started, testing is not possible.
	 */
	public void setUp() throws Exception {
		RecordingLogger.clear();
		log.clear();
		server.start();
	}

	/**
	 * Shutdown the server.
	 *
	 * @throws Exception
	 *             the server refuses to halt, or wasn't running.
	 */
	public void tearDown() throws Exception {
		RecordingLogger.clear();
		log.clear();
		server.stop();
	}

	/**
	 * Get the URI to reference this server.
	 * <p>
	 * The returned URI includes the proper host name and port number, but does
	 * not contain a path.
	 *
	 * @return URI to reference this server's root context.
	 */
	public URI getURI() {
		assertAlreadySetUp();
		String host = connector.getHost();
		if (host.contains(":") && !host.startsWith("["))
			host = "[" + host + "]";
		final String uri = "http://" + host + ":" + getPort();
		try {
			return new URI(uri);
		} catch (URISyntaxException e) {
			throw new RuntimeException("Unexpected URI error on " + uri, e);
		}
	}

	/** @return the local port number the server is listening on. */
	public int getPort() {
		assertAlreadySetUp();
		return connector.getLocalPort();
	}

	/** @return all requests since the server was started. */
	public List<AccessEvent> getRequests() {
		return new ArrayList<>(log.getEvents());
	}

	/**
	 * @param base
	 *            base URI used to access the server.
	 * @param path
	 *            the path to locate requests for, relative to {@code base}.
	 * @return all requests which match the given path.
	 */
	public List<AccessEvent> getRequests(URIish base, String path) {
		return getRequests(HttpTestCase.join(base, path));
	}

	/**
	 * @param path
	 *            the path to locate requests for.
	 * @return all requests which match the given path.
	 */
	public List<AccessEvent> getRequests(String path) {
		ArrayList<AccessEvent> r = new ArrayList<>();
		for (AccessEvent event : log.getEvents()) {
			if (event.getPath().equals(path)) {
				r.add(event);
			}
		}
		return r;
	}

	private void assertNotYetSetUp() {
		assertFalse("server is not running", server.isRunning());
	}

	private void assertAlreadySetUp() {
		assertTrue("server is running", server.isRunning());
	}
}<|MERGE_RESOLUTION|>--- conflicted
+++ resolved
@@ -184,8 +184,6 @@
 		protected void loadUsers() throws IOException {
 			putUser(username, new Password(password), new String[] { role });
 		}
-<<<<<<< HEAD
-=======
 
 		protected String[] loadRoleInfo(KnownUser user) {
 			return null;
@@ -194,7 +192,6 @@
 		protected KnownUser loadUserInfo(String usrname) {
 			return null;
 		}
->>>>>>> 1b45b061
 	}
 
 	private void auth(ServletContextHandler ctx, Authenticator authType) {
