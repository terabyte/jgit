<?xml version="1.0" encoding="UTF-8"?>
<!--
  Copyright (C) 2018, Thomas Wolf <thomas.wolf@paranor.ch> and others

  This program and the accompanying materials are made available under the
  terms of the Eclipse Distribution License v. 1.0 which is available at
  http://www.eclipse.org/org/documents/edl-v10.php.

  SPDX-License-Identifier: BSD-3-Clause
-->

<project xmlns="http://maven.apache.org/POM/4.0.0"
    xmlns:xsi="http://www.w3.org/2001/XMLSchema-instance"
    xsi:schemaLocation="http://maven.apache.org/POM/4.0.0 http://maven.apache.org/maven-v4_0_0.xsd">
  <modelVersion>4.0.0</modelVersion>

  <parent>
    <groupId>org.eclipse.jgit</groupId>
    <artifactId>org.eclipse.jgit-parent</artifactId>
<<<<<<< HEAD
    <version>6.6.1-SNAPSHOT</version>
=======
    <version>5.13.0-snc-1</version>
>>>>>>> 7fe2945b
  </parent>

  <artifactId>org.eclipse.jgit.ssh.jsch</artifactId>
  <name>JGit - JSch-based SSH support</name>

  <description>
    SSH support for JGit based on JSch
  </description>

  <properties>
    <translate-qualifier/>
    <source-bundle-manifest>${project.build.directory}/META-INF/SOURCE-MANIFEST.MF</source-bundle-manifest>
  </properties>

  <dependencies>
    <dependency>
      <groupId>org.eclipse.jgit</groupId>
      <artifactId>org.eclipse.jgit</artifactId>
      <version>${project.version}</version>
    </dependency>

    <dependency>
      <groupId>com.jcraft</groupId>
      <artifactId>jsch</artifactId>
    </dependency>

    <dependency>
      <groupId>com.jcraft</groupId>
      <artifactId>jzlib</artifactId>
    </dependency>

    <dependency>
      <groupId>org.slf4j</groupId>
      <artifactId>slf4j-api</artifactId>
    </dependency>
  </dependencies>

  <build>
    <sourceDirectory>src/</sourceDirectory>

    <resources>
      <resource>
        <directory>.</directory>
        <includes>
          <include>plugin.properties</include>
          <include>about.html</include>
        </includes>
      </resource>
      <resource>
        <directory>resources/</directory>
      </resource>
    </resources>

    <plugins>
      <plugin>
        <groupId>org.apache.maven.plugins</groupId>
        <artifactId>maven-antrun-plugin</artifactId>
        <executions>
          <execution>
            <id>translate-source-qualifier</id>
            <phase>generate-resources</phase>
            <configuration>
              <target>
                <copy file="META-INF/SOURCE-MANIFEST.MF" tofile="${source-bundle-manifest}" overwrite="true" />
                <replace file="${source-bundle-manifest}">
                  <replacefilter token=".qualifier" value=".${maven.build.timestamp}" />
                </replace>
              </target>
            </configuration>
            <goals>
              <goal>run</goal>
            </goals>
          </execution>
        </executions>
      </plugin>

      <plugin>
        <groupId>org.apache.maven.plugins</groupId>
        <artifactId>maven-source-plugin</artifactId>
        <inherited>true</inherited>
        <executions>
          <execution>
            <id>attach-sources</id>
            <phase>process-classes</phase>
            <goals>
              <goal>jar</goal>
            </goals>
            <configuration>
              <archive>
                <manifestFile>${source-bundle-manifest}</manifestFile>
              </archive>
            </configuration>
          </execution>
        </executions>
      </plugin>

      <plugin>
        <artifactId>maven-jar-plugin</artifactId>
        <configuration>
          <archive>
            <manifestFile>${bundle-manifest}</manifestFile>
          </archive>
        </configuration>
      </plugin>

      <plugin>
          <groupId>com.github.siom79.japicmp</groupId>
          <artifactId>japicmp-maven-plugin</artifactId>
          <version>${japicmp-version}</version>
          <configuration>
              <oldVersion>
                  <dependency>
                      <groupId>${project.groupId}</groupId>
                      <artifactId>${project.artifactId}</artifactId>
                      <version>${jgit-last-release-version}</version>
                  </dependency>
              </oldVersion>
              <newVersion>
                  <file>
                      <path>${project.build.directory}/${project.artifactId}-${project.version}.jar</path>
                  </file>
              </newVersion>
              <parameter>
                  <onlyModified>true</onlyModified>
                  <includes>
                      <include>org.eclipse.jgit.*</include>
                  </includes>
                  <accessModifier>public</accessModifier>
                  <breakBuildOnModifications>false</breakBuildOnModifications>
                  <breakBuildOnBinaryIncompatibleModifications>false</breakBuildOnBinaryIncompatibleModifications>
                  <onlyBinaryIncompatible>false</onlyBinaryIncompatible>
                  <includeSynthetic>false</includeSynthetic>
                  <ignoreMissingClasses>false</ignoreMissingClasses>
                  <skipPomModules>true</skipPomModules>
              </parameter>
              <skip>false</skip>
          </configuration>
          <executions>
            <execution>
             <phase>verify</phase>
             <goals>
               <goal>cmp</goal>
             </goals>
          </execution>
        </executions>
      </plugin>
    </plugins>
  </build>

  <reporting>
    <plugins>
      <plugin>
          <groupId>com.github.siom79.japicmp</groupId>
          <artifactId>japicmp-maven-plugin</artifactId>
          <version>${japicmp-version}</version>
          <reportSets>
              <reportSet>
                  <reports>
                      <report>cmp-report</report>
                  </reports>
              </reportSet>
          </reportSets>
          <configuration>
              <oldVersion>
                  <dependency>
                      <groupId>${project.groupId}</groupId>
                      <artifactId>${project.artifactId}</artifactId>
                      <version>${jgit-last-release-version}</version>
                  </dependency>
              </oldVersion>
              <newVersion>
                  <file>
                      <path>${project.build.directory}/${project.artifactId}-${project.version}.jar</path>
                  </file>
              </newVersion>
              <parameter>
                  <onlyModified>true</onlyModified>
                  <includes>
                      <include>org.eclipse.jgit.*</include>
                  </includes>
                  <accessModifier>public</accessModifier>
                  <breakBuildOnModifications>false</breakBuildOnModifications>
                  <breakBuildOnBinaryIncompatibleModifications>false</breakBuildOnBinaryIncompatibleModifications>
                  <onlyBinaryIncompatible>false</onlyBinaryIncompatible>
                  <includeSynthetic>false</includeSynthetic>
                  <ignoreMissingClasses>false</ignoreMissingClasses>
                  <skipPomModules>true</skipPomModules>
              </parameter>
              <skip>false</skip>
          </configuration>
      </plugin>
    </plugins>
  </reporting>
</project><|MERGE_RESOLUTION|>--- conflicted
+++ resolved
@@ -17,11 +17,7 @@
   <parent>
     <groupId>org.eclipse.jgit</groupId>
     <artifactId>org.eclipse.jgit-parent</artifactId>
-<<<<<<< HEAD
-    <version>6.6.1-SNAPSHOT</version>
-=======
-    <version>5.13.0-snc-1</version>
->>>>>>> 7fe2945b
+    <version>6.6.1-snc-1-SNAPSHOT</version>
   </parent>
 
   <artifactId>org.eclipse.jgit.ssh.jsch</artifactId>
@@ -100,15 +96,15 @@
 
       <plugin>
         <groupId>org.apache.maven.plugins</groupId>
-        <artifactId>maven-source-plugin</artifactId>
-        <inherited>true</inherited>
-        <executions>
-          <execution>
-            <id>attach-sources</id>
-            <phase>process-classes</phase>
-            <goals>
-              <goal>jar</goal>
-            </goals>
+          <artifactId>maven-source-plugin</artifactId>
+          <inherited>true</inherited>
+          <executions>
+            <execution>
+              <id>attach-sources</id>
+              <phase>process-classes</phase>
+              <goals>
+                <goal>jar</goal>
+              </goals>
             <configuration>
               <archive>
                 <manifestFile>${source-bundle-manifest}</manifestFile>
