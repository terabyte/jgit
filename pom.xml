--- conflicted
+++ resolved
@@ -18,11 +18,7 @@
   <groupId>org.eclipse.jgit</groupId>
   <artifactId>org.eclipse.jgit-parent</artifactId>
   <packaging>pom</packaging>
-<<<<<<< HEAD
-  <version>6.6.1-SNAPSHOT</version>
-=======
-  <version>5.13.0-snc-1</version>
->>>>>>> 7fe2945b
+  <version>6.6.1-snc-1-SNAPSHOT</version>
 
   <name>JGit - Parent</name>
   <url>${jgit-url}</url>
@@ -372,11 +368,7 @@
         <plugin>
           <groupId>org.apache.maven.plugins</groupId>
           <artifactId>maven-deploy-plugin</artifactId>
-<<<<<<< HEAD
           <version>3.1.1</version>
-=======
-          <version>2.7</version>
->>>>>>> 7fe2945b
         </plugin>
         <plugin>
           <groupId>org.apache.maven.plugins</groupId>
