--- conflicted
+++ resolved
@@ -17,11 +17,7 @@
   <parent>
     <groupId>org.eclipse.jgit</groupId>
     <artifactId>org.eclipse.jgit-parent</artifactId>
-<<<<<<< HEAD
-    <version>5.13.1-SNAPSHOT</version>
-=======
-    <version>5.9.0-snc-2</version>
->>>>>>> 58e9d00b
+    <version>5.13.0-snc-SNAPSHOT</version>
   </parent>
 
   <artifactId>org.eclipse.jgit.ssh.apache</artifactId>
