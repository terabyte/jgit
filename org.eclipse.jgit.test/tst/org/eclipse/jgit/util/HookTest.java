/*
 * Copyright (C) 2014 Matthias Sohn <matthias.sohn@sap.com> and others
 *
 * This program and the accompanying materials are made available under the
 * terms of the Eclipse Distribution License v. 1.0 which is available at
 * https://www.eclipse.org/org/documents/edl-v10.php.
 *
 * SPDX-License-Identifier: BSD-3-Clause
 */
package org.eclipse.jgit.util;

import static java.nio.charset.StandardCharsets.UTF_8;
import static org.junit.Assert.assertEquals;
import static org.junit.Assert.assertNull;
import static org.junit.Assert.fail;

import java.io.ByteArrayOutputStream;
import java.io.File;
import java.io.IOException;
import java.io.PrintStream;

import org.eclipse.jgit.api.Git;
import org.eclipse.jgit.api.errors.AbortedByHookException;
import org.eclipse.jgit.hooks.CommitMsgHook;
import org.eclipse.jgit.hooks.PostCommitHook;
import org.eclipse.jgit.hooks.PreCommitHook;
import org.eclipse.jgit.junit.JGitTestUtil;
import org.eclipse.jgit.junit.RepositoryTestCase;
import org.eclipse.jgit.lib.ConfigConstants;
import org.eclipse.jgit.lib.StoredConfig;
import org.eclipse.jgit.revwalk.RevCommit;
import org.junit.Assume;
import org.junit.Test;

public class HookTest extends RepositoryTestCase {

	@Test
	public void testFindHook() throws Exception {
		assumeSupportedPlatform();

		assertNull("no hook should be installed",
				FS.DETECTED.findHook(db, PreCommitHook.NAME));
		File hookFile = writeHookFile(PreCommitHook.NAME,
				"#!/bin/bash\necho \"test $1 $2\"");
		assertEquals("expected to find pre-commit hook", hookFile,
				FS.DETECTED.findHook(db, PreCommitHook.NAME));
	}

	@Test
	public void testFindPostCommitHook() throws Exception {
		assumeSupportedPlatform();

		assertNull("no hook should be installed",
				FS.DETECTED.findHook(db, PostCommitHook.NAME));
		File hookFile = writeHookFile(PostCommitHook.NAME,
				"#!/bin/bash\necho \"test $1 $2\"");
		assertEquals("expected to find post-commit hook", hookFile,
				FS.DETECTED.findHook(db, PostCommitHook.NAME));
	}

	@Test
	public void testFailedCommitMsgHookBlocksCommit() throws Exception {
		assumeSupportedPlatform();

		writeHookFile(CommitMsgHook.NAME,
				"#!/bin/sh\necho \"test\"\n\necho 1>&2 \"stderr\"\nexit 1");
		Git git = Git.wrap(db);
		String path = "a.txt";
		writeTrashFile(path, "content");
		git.add().addFilepattern(path).call();
		ByteArrayOutputStream out = new ByteArrayOutputStream();
		try {
			RevCommit revCommit = git.commit().setMessage("commit")
					.setHookOutputStream(new PrintStream(out)).call();
			//HOOKS ARE DISABLED
			//fail("expected commit-msg hook to abort commit");
			assertEquals("commit", revCommit.getFullMessage());
		} catch (AbortedByHookException e) {
			assertEquals("unexpected error message from commit-msg hook",
					"Rejected by \"commit-msg\" hook.\nstderr\n",
					e.getMessage());
			assertEquals("unexpected output from commit-msg hook", "test\n",
					out.toString(UTF_8));
		}
	}

	@Test
	public void testCommitMsgHookReceivesCorrectParameter() throws Exception {
		assumeSupportedPlatform();

		writeHookFile(CommitMsgHook.NAME,
				"#!/bin/sh\necho $1\n\necho 1>&2 \"stderr\"\nexit 0");
		Git git = Git.wrap(db);
		String path = "a.txt";
		writeTrashFile(path, "content");
		git.add().addFilepattern(path).call();
		ByteArrayOutputStream out = new ByteArrayOutputStream();
		git.commit().setMessage("commit")
				.setHookOutputStream(new PrintStream(out)).call();
<<<<<<< HEAD
		assertEquals(".git/COMMIT_EDITMSG\n",
				out.toString(UTF_8));
=======
		//assertEquals(".git/COMMIT_EDITMSG\n",
				//out.toString("UTF-8"));
		//HOOKS ARE DISABLED
		assertEquals("", out.toString("UTF-8"));
>>>>>>> 7fe2945b
	}

	@Test
	public void testCommitMsgHookCanModifyCommitMessage() throws Exception {
		assumeSupportedPlatform();

		writeHookFile(CommitMsgHook.NAME,
				"#!/bin/sh\necho \"new message\" > $1\nexit 0");
		Git git = Git.wrap(db);
		String path = "a.txt";
		writeTrashFile(path, "content");
		git.add().addFilepattern(path).call();
		ByteArrayOutputStream out = new ByteArrayOutputStream();
		RevCommit revCommit = git.commit().setMessage("commit")
				.setHookOutputStream(new PrintStream(out)).call();
		//assertEquals("new message\n", revCommit.getFullMessage());
		// HOOKS ARE DISABLED
		assertEquals("commit", revCommit.getFullMessage());
	}

	@Test
	public void testPostCommitRunHook() throws Exception {
		assumeSupportedPlatform();

		writeHookFile(PostCommitHook.NAME,
				"#!/bin/sh\necho \"test $1 $2\"\nread INPUT\necho $INPUT\necho 1>&2 \"stderr\"");
		ByteArrayOutputStream out = new ByteArrayOutputStream();
		ByteArrayOutputStream err = new ByteArrayOutputStream();
		ProcessResult res = FS.DETECTED.runHookIfPresent(db,
				PostCommitHook.NAME,
				new String[] {
				"arg1", "arg2" },
				new PrintStream(out), new PrintStream(err), "stdin");

<<<<<<< HEAD
		assertEquals("unexpected hook output", "test arg1 arg2\nstdin\n",
				out.toString(UTF_8));
=======
		/*assertEquals("unexpected hook output", "test arg1 arg2\nstdin\n",
				out.toString("UTF-8"));
>>>>>>> 7fe2945b
		assertEquals("unexpected output on stderr stream", "stderr\n",
				err.toString(UTF_8));
		assertEquals("unexpected exit code", 0, res.getExitCode());
		assertEquals("unexpected process status", ProcessResult.Status.OK,
				res.getStatus());*/
		assertEquals("unexpected exit code", -1, res.getExitCode());
		assertEquals("unexpected process status", ProcessResult.Status.NOT_SUPPORTED,
				res.getStatus());
	}

	@Test
	public void testAllCommitHooks() throws Exception {
		assumeSupportedPlatform();

		writeHookFile(PreCommitHook.NAME,
				"#!/bin/sh\necho \"test pre-commit\"\n\necho 1>&2 \"stderr pre-commit\"\nexit 0");
		writeHookFile(CommitMsgHook.NAME,
				"#!/bin/sh\necho \"test commit-msg $1\"\n\necho 1>&2 \"stderr commit-msg\"\nexit 0");
		writeHookFile(PostCommitHook.NAME,
				"#!/bin/sh\necho \"test post-commit\"\necho 1>&2 \"stderr post-commit\"\nexit 0");
		Git git = Git.wrap(db);
		String path = "a.txt";
		writeTrashFile(path, "content");
		git.add().addFilepattern(path).call();
		ByteArrayOutputStream out = new ByteArrayOutputStream();
		try {
			git.commit().setMessage("commit")
					.setHookOutputStream(new PrintStream(out)).call();
		} catch (AbortedByHookException e) {
			fail("unexpected hook failure");
		}
		/*assertEquals("unexpected hook output",
				"test pre-commit\ntest commit-msg .git/COMMIT_EDITMSG\ntest post-commit\n",
<<<<<<< HEAD
				out.toString(UTF_8));
=======
				out.toString("UTF-8"));*/
		assertEquals("", out.toString("UTF-8"));
>>>>>>> 7fe2945b
	}

	@Test
	public void testRunHook() throws Exception {
		assumeSupportedPlatform();

		writeHookFile(PreCommitHook.NAME,
				"#!/bin/sh\necho \"test $1 $2\"\nread INPUT\necho $INPUT\n"
						+ "echo $GIT_DIR\necho $GIT_WORK_TREE\necho 1>&2 \"stderr\"");
		ByteArrayOutputStream out = new ByteArrayOutputStream();
		ByteArrayOutputStream err = new ByteArrayOutputStream();
		ProcessResult res = FS.DETECTED.runHookIfPresent(db,
				PreCommitHook.NAME,
				new String[] {
				"arg1", "arg2" },
				new PrintStream(out), new PrintStream(err), "stdin");

		/*assertEquals("unexpected hook output",
				"test arg1 arg2\nstdin\n" + db.getDirectory().getAbsolutePath()
						+ '\n' + db.getWorkTree().getAbsolutePath() + '\n',
				out.toString(UTF_8));
		assertEquals("unexpected output on stderr stream", "stderr\n",
<<<<<<< HEAD
				err.toString(UTF_8));
		assertEquals("unexpected exit code", 0, res.getExitCode());
		assertEquals("unexpected process status", ProcessResult.Status.OK,
=======
				err.toString("UTF-8"));*/
		assertEquals("unexpected exit code", -1, res.getExitCode());
		assertEquals("unexpected process status", ProcessResult.Status.NOT_SUPPORTED,
>>>>>>> 7fe2945b
				res.getStatus());
	}

	@Test
	public void testRunHookHooksPathRelative() throws Exception {
		assumeSupportedPlatform();

		writeHookFile(PreCommitHook.NAME,
				"#!/bin/sh\necho \"Wrong hook $1 $2\"\nread INPUT\necho $INPUT\n"
						+ "echo $GIT_DIR\necho $GIT_WORK_TREE\necho 1>&2 \"stderr\"");
		writeHookFile("../../" + PreCommitHook.NAME,
				"#!/bin/sh\necho \"test $1 $2\"\nread INPUT\necho $INPUT\n"
						+ "echo $GIT_DIR\necho $GIT_WORK_TREE\necho 1>&2 \"stderr\"");
		StoredConfig cfg = db.getConfig();
		cfg.load();
		cfg.setString(ConfigConstants.CONFIG_CORE_SECTION, null,
				ConfigConstants.CONFIG_KEY_HOOKS_PATH, ".");
		cfg.save();
		try (ByteArrayOutputStream out = new ByteArrayOutputStream();
				ByteArrayOutputStream err = new ByteArrayOutputStream()) {
			ProcessResult res = FS.DETECTED.runHookIfPresent(db,
					PreCommitHook.NAME, new String[] { "arg1", "arg2" },
					new PrintStream(out), new PrintStream(err), "stdin");

			/*assertEquals("unexpected hook output",
					"test arg1 arg2\nstdin\n"
							+ db.getDirectory().getAbsolutePath() + '\n'
							+ db.getWorkTree().getAbsolutePath() + '\n',
					out.toString(UTF_8));
			assertEquals("unexpected output on stderr stream", "stderr\n",
<<<<<<< HEAD
					err.toString(UTF_8));
			assertEquals("unexpected exit code", 0, res.getExitCode());
			assertEquals("unexpected process status", ProcessResult.Status.OK,
=======
					err.toString("UTF-8"));*/
			assertEquals("unexpected exit code", -1, res.getExitCode());
			assertEquals("unexpected process status", ProcessResult.Status.NOT_SUPPORTED,
>>>>>>> 7fe2945b
					res.getStatus());
		}
	}

	@Test
	public void testRunHookHooksPathAbsolute() throws Exception {
		assumeSupportedPlatform();

		writeHookFile(PreCommitHook.NAME,
				"#!/bin/sh\necho \"Wrong hook $1 $2\"\nread INPUT\necho $INPUT\n"
						+ "echo $GIT_DIR\necho $GIT_WORK_TREE\necho 1>&2 \"stderr\"");
		writeHookFile("../../" + PreCommitHook.NAME,
				"#!/bin/sh\necho \"test $1 $2\"\nread INPUT\necho $INPUT\n"
						+ "echo $GIT_DIR\necho $GIT_WORK_TREE\necho 1>&2 \"stderr\"");
		StoredConfig cfg = db.getConfig();
		cfg.load();
		cfg.setString(ConfigConstants.CONFIG_CORE_SECTION, null,
				ConfigConstants.CONFIG_KEY_HOOKS_PATH,
				db.getWorkTree().getAbsolutePath());
		cfg.save();
		try (ByteArrayOutputStream out = new ByteArrayOutputStream();
				ByteArrayOutputStream err = new ByteArrayOutputStream()) {
			ProcessResult res = FS.DETECTED.runHookIfPresent(db,
					PreCommitHook.NAME, new String[] { "arg1", "arg2" },
					new PrintStream(out), new PrintStream(err), "stdin");

			/*assertEquals("unexpected hook output",
					"test arg1 arg2\nstdin\n"
							+ db.getDirectory().getAbsolutePath() + '\n'
							+ db.getWorkTree().getAbsolutePath() + '\n',
					out.toString(UTF_8));
			assertEquals("unexpected output on stderr stream", "stderr\n",
<<<<<<< HEAD
					err.toString(UTF_8));
			assertEquals("unexpected exit code", 0, res.getExitCode());
			assertEquals("unexpected process status", ProcessResult.Status.OK,
=======
					err.toString("UTF-8"));*/
			assertEquals("unexpected exit code", -1, res.getExitCode());
			assertEquals("unexpected process status", ProcessResult.Status.NOT_SUPPORTED,
>>>>>>> 7fe2945b
					res.getStatus());
		}
	}

	@Test
	public void testHookPathWithBlank() throws Exception {
		assumeSupportedPlatform();

		File file = writeHookFile("../../a directory/" + PreCommitHook.NAME,
				"#!/bin/sh\necho \"test $1 $2\"\nread INPUT\necho $INPUT\n"
						+ "echo $GIT_DIR\necho $GIT_WORK_TREE\necho 1>&2 \"stderr\"");
		StoredConfig cfg = db.getConfig();
		cfg.load();
		cfg.setString(ConfigConstants.CONFIG_CORE_SECTION, null,
				ConfigConstants.CONFIG_KEY_HOOKS_PATH,
				file.getParentFile().getAbsolutePath());
		cfg.save();
		try (ByteArrayOutputStream out = new ByteArrayOutputStream();
				ByteArrayOutputStream err = new ByteArrayOutputStream()) {
			ProcessResult res = FS.DETECTED.runHookIfPresent(db,
					PreCommitHook.NAME, new String[] { "arg1", "arg2" },
					new PrintStream(out), new PrintStream(err), "stdin");

			/*assertEquals("unexpected hook output",
					"test arg1 arg2\nstdin\n"
							+ db.getDirectory().getAbsolutePath() + '\n'
							+ db.getWorkTree().getAbsolutePath() + '\n',
					out.toString(UTF_8));
			assertEquals("unexpected output on stderr stream", "stderr\n",
<<<<<<< HEAD
					err.toString(UTF_8));
			assertEquals("unexpected exit code", 0, res.getExitCode());
			assertEquals("unexpected process status", ProcessResult.Status.OK,
=======
					err.toString("UTF-8"));*/
			assertEquals("unexpected exit code", -1, res.getExitCode());
			assertEquals("unexpected process status", ProcessResult.Status.NOT_SUPPORTED,
>>>>>>> 7fe2945b
					res.getStatus());
		}
	}

	@Test
	public void testFailedPreCommitHookBlockCommit() throws Exception {
		assumeSupportedPlatform();

		writeHookFile(PreCommitHook.NAME,
				"#!/bin/sh\necho \"test\"\n\necho 1>&2 \"stderr\"\nexit 1");
		Git git = Git.wrap(db);
		String path = "a.txt";
		writeTrashFile(path, "content");
		git.add().addFilepattern(path).call();
		ByteArrayOutputStream out = new ByteArrayOutputStream();
		try {
			RevCommit revCommit = git.commit().setMessage("commit")
					.setHookOutputStream(new PrintStream(out)).call();
			//fail("expected pre-commit hook to abort commit");
			// HOOKS ARE DISABLED
			assertEquals("commit", revCommit.getFullMessage());
		} catch (AbortedByHookException e) {
			assertEquals("unexpected error message from pre-commit hook",
					"Rejected by \"pre-commit\" hook.\nstderr\n",
					e.getMessage());
			assertEquals("unexpected output from pre-commit hook", "test\n",
					out.toString(UTF_8));
		}
	}

	private File writeHookFile(String name, String data)
			throws IOException {
		File path = new File(db.getWorkTree() + "/.git/hooks/", name);
		JGitTestUtil.write(path, data);
		FS.DETECTED.setExecute(path, true);
		return path;
	}

	private void assumeSupportedPlatform() {
		Assume.assumeTrue(FS.DETECTED instanceof FS_POSIX
				|| FS.DETECTED instanceof FS_Win32_Cygwin);
	}
}<|MERGE_RESOLUTION|>--- conflicted
+++ resolved
@@ -97,15 +97,10 @@
 		ByteArrayOutputStream out = new ByteArrayOutputStream();
 		git.commit().setMessage("commit")
 				.setHookOutputStream(new PrintStream(out)).call();
-<<<<<<< HEAD
-		assertEquals(".git/COMMIT_EDITMSG\n",
-				out.toString(UTF_8));
-=======
 		//assertEquals(".git/COMMIT_EDITMSG\n",
 				//out.toString("UTF-8"));
 		//HOOKS ARE DISABLED
 		assertEquals("", out.toString("UTF-8"));
->>>>>>> 7fe2945b
 	}
 
 	@Test
@@ -140,13 +135,8 @@
 				"arg1", "arg2" },
 				new PrintStream(out), new PrintStream(err), "stdin");
 
-<<<<<<< HEAD
-		assertEquals("unexpected hook output", "test arg1 arg2\nstdin\n",
+		/*assertEquals("unexpected hook output", "test arg1 arg2\nstdin\n",
 				out.toString(UTF_8));
-=======
-		/*assertEquals("unexpected hook output", "test arg1 arg2\nstdin\n",
-				out.toString("UTF-8"));
->>>>>>> 7fe2945b
 		assertEquals("unexpected output on stderr stream", "stderr\n",
 				err.toString(UTF_8));
 		assertEquals("unexpected exit code", 0, res.getExitCode());
@@ -180,12 +170,8 @@
 		}
 		/*assertEquals("unexpected hook output",
 				"test pre-commit\ntest commit-msg .git/COMMIT_EDITMSG\ntest post-commit\n",
-<<<<<<< HEAD
-				out.toString(UTF_8));
-=======
 				out.toString("UTF-8"));*/
 		assertEquals("", out.toString("UTF-8"));
->>>>>>> 7fe2945b
 	}
 
 	@Test
@@ -208,15 +194,9 @@
 						+ '\n' + db.getWorkTree().getAbsolutePath() + '\n',
 				out.toString(UTF_8));
 		assertEquals("unexpected output on stderr stream", "stderr\n",
-<<<<<<< HEAD
-				err.toString(UTF_8));
-		assertEquals("unexpected exit code", 0, res.getExitCode());
-		assertEquals("unexpected process status", ProcessResult.Status.OK,
-=======
 				err.toString("UTF-8"));*/
 		assertEquals("unexpected exit code", -1, res.getExitCode());
 		assertEquals("unexpected process status", ProcessResult.Status.NOT_SUPPORTED,
->>>>>>> 7fe2945b
 				res.getStatus());
 	}
 
@@ -247,15 +227,9 @@
 							+ db.getWorkTree().getAbsolutePath() + '\n',
 					out.toString(UTF_8));
 			assertEquals("unexpected output on stderr stream", "stderr\n",
-<<<<<<< HEAD
-					err.toString(UTF_8));
-			assertEquals("unexpected exit code", 0, res.getExitCode());
-			assertEquals("unexpected process status", ProcessResult.Status.OK,
-=======
 					err.toString("UTF-8"));*/
 			assertEquals("unexpected exit code", -1, res.getExitCode());
 			assertEquals("unexpected process status", ProcessResult.Status.NOT_SUPPORTED,
->>>>>>> 7fe2945b
 					res.getStatus());
 		}
 	}
@@ -288,15 +262,9 @@
 							+ db.getWorkTree().getAbsolutePath() + '\n',
 					out.toString(UTF_8));
 			assertEquals("unexpected output on stderr stream", "stderr\n",
-<<<<<<< HEAD
-					err.toString(UTF_8));
-			assertEquals("unexpected exit code", 0, res.getExitCode());
-			assertEquals("unexpected process status", ProcessResult.Status.OK,
-=======
 					err.toString("UTF-8"));*/
 			assertEquals("unexpected exit code", -1, res.getExitCode());
 			assertEquals("unexpected process status", ProcessResult.Status.NOT_SUPPORTED,
->>>>>>> 7fe2945b
 					res.getStatus());
 		}
 	}
@@ -326,15 +294,9 @@
 							+ db.getWorkTree().getAbsolutePath() + '\n',
 					out.toString(UTF_8));
 			assertEquals("unexpected output on stderr stream", "stderr\n",
-<<<<<<< HEAD
-					err.toString(UTF_8));
-			assertEquals("unexpected exit code", 0, res.getExitCode());
-			assertEquals("unexpected process status", ProcessResult.Status.OK,
-=======
 					err.toString("UTF-8"));*/
 			assertEquals("unexpected exit code", -1, res.getExitCode());
 			assertEquals("unexpected process status", ProcessResult.Status.NOT_SUPPORTED,
->>>>>>> 7fe2945b
 					res.getStatus());
 		}
 	}
