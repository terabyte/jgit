/*
 * Copyright (C) 2010, 2014 Chris Aniszczyk <caniszczyk@gmail.com> and others
 *
 * This program and the accompanying materials are made available under the
 * terms of the Eclipse Distribution License v. 1.0 which is available at
 * https://www.eclipse.org/org/documents/edl-v10.php.
 *
 * SPDX-License-Identifier: BSD-3-Clause
 */
package org.eclipse.jgit.api;

import static org.junit.Assert.assertEquals;
import static org.junit.Assert.assertFalse;
import static org.junit.Assert.assertNotNull;
import static org.junit.Assert.assertThrows;
import static org.junit.Assert.assertTrue;
import static org.junit.Assert.fail;

import java.io.ByteArrayOutputStream;
import java.io.File;
import java.io.IOException;
import java.io.PrintStream;
import java.net.URISyntaxException;
import java.nio.charset.StandardCharsets;
import java.util.Properties;

import org.eclipse.jgit.api.errors.DetachedHeadException;
import org.eclipse.jgit.api.errors.GitAPIException;
import org.eclipse.jgit.api.errors.InvalidRefNameException;
import org.eclipse.jgit.api.errors.JGitInternalException;
import org.eclipse.jgit.api.errors.TransportException;
import org.eclipse.jgit.errors.MissingObjectException;
import org.eclipse.jgit.errors.NoRemoteRepositoryException;
import org.eclipse.jgit.hooks.PrePushHook;
import org.eclipse.jgit.junit.JGitTestUtil;
import org.eclipse.jgit.junit.RepositoryTestCase;
import org.eclipse.jgit.lib.Ref;
import org.eclipse.jgit.lib.RefUpdate;
import org.eclipse.jgit.lib.Repository;
import org.eclipse.jgit.lib.StoredConfig;
import org.eclipse.jgit.revwalk.RevCommit;
import org.eclipse.jgit.transport.PushConfig.PushDefault;
import org.eclipse.jgit.transport.PushResult;
import org.eclipse.jgit.transport.RefLeaseSpec;
import org.eclipse.jgit.transport.RefSpec;
import org.eclipse.jgit.transport.RemoteConfig;
import org.eclipse.jgit.transport.RemoteRefUpdate;
import org.eclipse.jgit.transport.TrackingRefUpdate;
import org.eclipse.jgit.transport.URIish;
import org.eclipse.jgit.util.FS;
import org.junit.Test;

public class PushCommandTest extends RepositoryTestCase {

	@Test
	public void testPush() throws JGitInternalException, IOException,
			GitAPIException, URISyntaxException {

		// create other repository
		Repository db2 = createWorkRepository();
		addRepoToClose(db2);
		final StoredConfig config2 = db2.getConfig();

		// this tests that this config can be parsed properly
		config2.setString("fsck", "", "missingEmail", "ignore");
		config2.save();

		// setup the first repository
		final StoredConfig config = db.getConfig();
		RemoteConfig remoteConfig = new RemoteConfig(config, "test");
		URIish uri = new URIish(db2.getDirectory().toURI().toURL());
		remoteConfig.addURI(uri);
		remoteConfig.update(config);
		config.save();

		try (Git git1 = new Git(db)) {
			// create some refs via commits and tag
			RevCommit commit = git1.commit().setMessage("initial commit").call();
			Ref tagRef = git1.tag().setName("tag").call();

			try {
				db2.resolve(commit.getId().getName() + "^{commit}");
				fail("id shouldn't exist yet");
			} catch (MissingObjectException e) {
				// we should get here
			}

			RefSpec spec = new RefSpec("refs/heads/master:refs/heads/x");
			git1.push().setRemote("test").setRefSpecs(spec)
					.call();

			assertEquals(commit.getId(),
					db2.resolve(commit.getId().getName() + "^{commit}"));
			assertEquals(tagRef.getObjectId(),
					db2.resolve(tagRef.getObjectId().getName()));
		}
	}

	@Test
	public void testPrePushHook() throws JGitInternalException, IOException,
			GitAPIException, URISyntaxException {

		// create other repository
		Repository db2 = createWorkRepository();

		// setup the first repository
		final StoredConfig config = db.getConfig();
		RemoteConfig remoteConfig = new RemoteConfig(config, "test");
		URIish uri = new URIish(db2.getDirectory().toURI().toURL());
		remoteConfig.addURI(uri);
		remoteConfig.update(config);
		config.save();

		File hookOutput = new File(getTemporaryDirectory(), "hookOutput");
		writeHookFile(PrePushHook.NAME, "#!/bin/sh\necho 1:$1, 2:$2, 3:$3 >\""
				+ hookOutput.toPath() + "\"\ncat - >>\"" + hookOutput.toPath()
				+ "\"\nexit 0");

		try (Git git1 = new Git(db)) {
<<<<<<< HEAD
			// create a commit
			RevCommit commit = git1.commit().setMessage("initial commit").call();
=======
			// create some refs via commits and tag
			git1.commit().setMessage("initial commit").call();
>>>>>>> 7fe2945b

			RefSpec spec = new RefSpec("refs/heads/master:refs/heads/x");
			git1.push().setRemote("test").setRefSpecs(spec).call();
			//HOOKS ARE DISABLED
			assertEquals("HookOutput should not exist since hooks are disabled", false, hookOutput.exists());
			/*assertEquals("1:test, 2:" + uri + ", 3:\n" + "refs/heads/master "
					+ commit.getName() + " refs/heads/x "
					+ ObjectId.zeroId().name() + "\n", read(hookOutput));*/
		}
	}

	@Test
	public void testPrePushHookRedirects() throws JGitInternalException,
			IOException, GitAPIException, URISyntaxException {

		// create other repository
		Repository db2 = createWorkRepository();

		// setup the first repository
		final StoredConfig config = db.getConfig();
		RemoteConfig remoteConfig = new RemoteConfig(config, "test");
		URIish uri = new URIish(db2.getDirectory().toURI().toURL());
		remoteConfig.addURI(uri);
		remoteConfig.update(config);
		config.save();

		writeHookFile(PrePushHook.NAME, "#!/bin/sh\n"
				+ "echo \"1:$1, 2:$2, 3:$3\"\n" // to stdout
				+ "cat - 1>&2\n" // to stderr
				+ "exit 0\n");

		try (Git git1 = new Git(db)) {
			// create a commit
			RevCommit commit = git1.commit().setMessage("initial commit")
					.call();

			RefSpec spec = new RefSpec("refs/heads/master:refs/heads/x");
			try (ByteArrayOutputStream outBytes = new ByteArrayOutputStream();
					ByteArrayOutputStream errBytes = new ByteArrayOutputStream();
					PrintStream stdout = new PrintStream(outBytes, true,
							StandardCharsets.UTF_8);
					PrintStream stderr = new PrintStream(errBytes, true,
							StandardCharsets.UTF_8)) {
				git1.push()
						.setRemote("test")
						.setRefSpecs(spec)
						.setHookOutputStream(stdout)
						.setHookErrorStream(stderr)
						.call();
				String out = outBytes.toString(StandardCharsets.UTF_8);
				String err = errBytes.toString(StandardCharsets.UTF_8);
				assertEquals("1:test, 2:" + uri + ", 3:\n", out);
				assertEquals("refs/heads/master " + commit.getName()
						+ " refs/heads/x " + ObjectId.zeroId().name() + '\n',
						err);
			}
		}
	}

	private File writeHookFile(String name, String data)
			throws IOException {
		File path = new File(db.getWorkTree() + "/.git/hooks/", name);
		JGitTestUtil.write(path, data);
		FS.DETECTED.setExecute(path, true);
		return path;
	}


	@Test
	public void testTrackingUpdate() throws Exception {
		Repository db2 = createBareRepository();

		String remote = "origin";
		String branch = "refs/heads/master";
		String trackingBranch = "refs/remotes/" + remote + "/master";

		try (Git git = new Git(db)) {
			RevCommit commit1 = git.commit().setMessage("Initial commit")
					.call();

			RefUpdate branchRefUpdate = db.updateRef(branch);
			branchRefUpdate.setNewObjectId(commit1.getId());
			branchRefUpdate.update();

			RefUpdate trackingBranchRefUpdate = db.updateRef(trackingBranch);
			trackingBranchRefUpdate.setNewObjectId(commit1.getId());
			trackingBranchRefUpdate.update();

			final StoredConfig config = db.getConfig();
			RemoteConfig remoteConfig = new RemoteConfig(config, remote);
			URIish uri = new URIish(db2.getDirectory().toURI().toURL());
			remoteConfig.addURI(uri);
			remoteConfig.addFetchRefSpec(new RefSpec("+refs/heads/*:refs/remotes/"
					+ remote + "/*"));
			remoteConfig.update(config);
			config.save();


			RevCommit commit2 = git.commit().setMessage("Commit to push").call();

			RefSpec spec = new RefSpec(branch + ":" + branch);
			Iterable<PushResult> resultIterable = git.push().setRemote(remote)
					.setRefSpecs(spec).call();

			PushResult result = resultIterable.iterator().next();
			TrackingRefUpdate trackingRefUpdate = result
					.getTrackingRefUpdate(trackingBranch);

			assertNotNull(trackingRefUpdate);
			assertEquals(trackingBranch, trackingRefUpdate.getLocalName());
			assertEquals(branch, trackingRefUpdate.getRemoteName());
			assertEquals(commit2.getId(), trackingRefUpdate.getNewObjectId());
			assertEquals(commit2.getId(), db.resolve(trackingBranch));
			assertEquals(commit2.getId(), db2.resolve(branch));
		}
	}

	/**
	 * Check that pushes over file protocol lead to appropriate ref-updates.
	 *
	 * @throws Exception
	 */
	@Test
	public void testPushRefUpdate() throws Exception {
		try (Git git = new Git(db);
				Git git2 = new Git(createBareRepository())) {
			final StoredConfig config = git.getRepository().getConfig();
			RemoteConfig remoteConfig = new RemoteConfig(config, "test");
			URIish uri = new URIish(git2.getRepository().getDirectory().toURI()
					.toURL());
			remoteConfig.addURI(uri);
			remoteConfig.addPushRefSpec(new RefSpec("+refs/heads/*:refs/heads/*"));
			remoteConfig.update(config);
			config.save();

			writeTrashFile("f", "content of f");
			git.add().addFilepattern("f").call();
			RevCommit commit = git.commit().setMessage("adding f").call();

			assertEquals(null, git2.getRepository().resolve("refs/heads/master"));
			git.push().setRemote("test").call();
			assertEquals(commit.getId(),
					git2.getRepository().resolve("refs/heads/master"));

			git.branchCreate().setName("refs/heads/test").call();
			git.checkout().setName("refs/heads/test").call();

			for (int i = 0; i < 6; i++) {
				writeTrashFile("f" + i, "content of f" + i);
				git.add().addFilepattern("f" + i).call();
				commit = git.commit().setMessage("adding f" + i).call();
				git.push().setRemote("test").call();
				git2.getRepository().getRefDatabase().getRefs();
				assertEquals("failed to update on attempt " + i, commit.getId(),
						git2.getRepository().resolve("refs/heads/test"));
			}
		}
	}

	/**
	 * Check that the push refspec is read from config.
	 *
	 * @throws Exception
	 */
	@Test
	public void testPushWithRefSpecFromConfig() throws Exception {
		try (Git git = new Git(db);
				Git git2 = new Git(createBareRepository())) {
			final StoredConfig config = git.getRepository().getConfig();
			RemoteConfig remoteConfig = new RemoteConfig(config, "test");
			URIish uri = new URIish(git2.getRepository().getDirectory().toURI()
					.toURL());
			remoteConfig.addURI(uri);
			remoteConfig.addPushRefSpec(new RefSpec("HEAD:refs/heads/newbranch"));
			remoteConfig.update(config);
			config.save();

			writeTrashFile("f", "content of f");
			git.add().addFilepattern("f").call();
			RevCommit commit = git.commit().setMessage("adding f").call();

			assertEquals(null, git2.getRepository().resolve("refs/heads/master"));
			git.push().setRemote("test").call();
			assertEquals(commit.getId(),
					git2.getRepository().resolve("refs/heads/newbranch"));
		}
	}

	/**
	 * Check that only HEAD is pushed if no refspec is given.
	 *
	 * @throws Exception
	 */
	@Test
	public void testPushWithoutPushRefSpec() throws Exception {
		try (Git git = new Git(db);
				Git git2 = new Git(createBareRepository())) {
			final StoredConfig config = git.getRepository().getConfig();
			RemoteConfig remoteConfig = new RemoteConfig(config, "test");
			URIish uri = new URIish(git2.getRepository().getDirectory().toURI()
					.toURL());
			remoteConfig.addURI(uri);
			remoteConfig.addFetchRefSpec(new RefSpec(
					"+refs/heads/*:refs/remotes/origin/*"));
			remoteConfig.update(config);
			config.save();

			writeTrashFile("f", "content of f");
			git.add().addFilepattern("f").call();
			RevCommit commit = git.commit().setMessage("adding f").call();

			git.checkout().setName("not-pushed").setCreateBranch(true).call();
			git.checkout().setName("branchtopush").setCreateBranch(true).call();

			assertEquals(null,
					git2.getRepository().resolve("refs/heads/branchtopush"));
			assertEquals(null, git2.getRepository()
					.resolve("refs/heads/not-pushed"));
			assertEquals(null, git2.getRepository().resolve("refs/heads/master"));
			git.push().setRemote("test").call();
			assertEquals(commit.getId(),
					git2.getRepository().resolve("refs/heads/branchtopush"));
			assertEquals(null, git2.getRepository()
					.resolve("refs/heads/not-pushed"));
			assertEquals(null, git2.getRepository().resolve("refs/heads/master"));
		}
	}

	/**
	 * Check that pushing from a detached HEAD without refspec throws a
	 * DetachedHeadException.
	 *
	 * @throws Exception
	 */
	@Test
	public void testPushDefaultDetachedHead() throws Exception {
		try (Git git = new Git(db);
				Git git2 = new Git(createBareRepository())) {
			final StoredConfig config = git.getRepository().getConfig();
			RemoteConfig remoteConfig = new RemoteConfig(config, "test");
			URIish uri = new URIish(
					git2.getRepository().getDirectory().toURI().toURL());
			remoteConfig.addURI(uri);
			remoteConfig.addFetchRefSpec(
					new RefSpec("+refs/heads/*:refs/remotes/origin/*"));
			remoteConfig.update(config);
			config.save();

			writeTrashFile("f", "content of f");
			git.add().addFilepattern("f").call();
			RevCommit commit = git.commit().setMessage("adding f").call();

			git.checkout().setName("not-pushed").setCreateBranch(true).call();
			git.checkout().setName("branchtopush").setCreateBranch(true).call();
			git.checkout().setName(commit.getName()).call();
			String head = git.getRepository().getFullBranch();
			assertTrue(ObjectId.isId(head));
			assertEquals(commit.getName(), head);
			assertThrows(DetachedHeadException.class,
					() -> git.push().setRemote("test").call());
		}
	}

	/**
	 * Check that push.default=nothing without refspec throws an
	 * InvalidRefNameException.
	 *
	 * @throws Exception
	 */
	@Test
	public void testPushDefaultNothing() throws Exception {
		try (Git git = new Git(db);
				Git git2 = new Git(createBareRepository())) {
			final StoredConfig config = git.getRepository().getConfig();
			RemoteConfig remoteConfig = new RemoteConfig(config, "test");
			URIish uri = new URIish(
					git2.getRepository().getDirectory().toURI().toURL());
			remoteConfig.addURI(uri);
			remoteConfig.addFetchRefSpec(
					new RefSpec("+refs/heads/*:refs/remotes/origin/*"));
			remoteConfig.update(config);
			config.save();

			writeTrashFile("f", "content of f");
			git.add().addFilepattern("f").call();
			git.commit().setMessage("adding f").call();

			git.checkout().setName("not-pushed").setCreateBranch(true).call();
			git.checkout().setName("branchtopush").setCreateBranch(true).call();

			assertEquals(null,
					git2.getRepository().resolve("refs/heads/branchtopush"));
			assertEquals(null,
					git2.getRepository().resolve("refs/heads/not-pushed"));
			assertEquals(null,
					git2.getRepository().resolve("refs/heads/master"));
			assertThrows(InvalidRefNameException.class,
					() -> git.push().setRemote("test")
							.setPushDefault(PushDefault.NOTHING).call());
		}
	}

	/**
	 * Check that push.default=matching without refspec pushes all matching
	 * branches.
	 *
	 * @throws Exception
	 */
	@Test
	public void testPushDefaultMatching() throws Exception {
		try (Git git = new Git(db);
				Git git2 = new Git(createBareRepository())) {
			final StoredConfig config = git.getRepository().getConfig();
			RemoteConfig remoteConfig = new RemoteConfig(config, "test");
			URIish uri = new URIish(
					git2.getRepository().getDirectory().toURI().toURL());
			remoteConfig.addURI(uri);
			remoteConfig.addFetchRefSpec(
					new RefSpec("+refs/heads/*:refs/remotes/origin/*"));
			remoteConfig.update(config);
			config.save();

			writeTrashFile("f", "content of f");
			git.add().addFilepattern("f").call();
			RevCommit commit = git.commit().setMessage("adding f").call();

			git.checkout().setName("not-pushed").setCreateBranch(true).call();
			git.checkout().setName("branchtopush").setCreateBranch(true).call();

			assertEquals(null,
					git2.getRepository().resolve("refs/heads/branchtopush"));
			assertEquals(null,
					git2.getRepository().resolve("refs/heads/not-pushed"));
			assertEquals(null,
					git2.getRepository().resolve("refs/heads/master"));
			// push master and branchtopush
			git.push().setRemote("test").setRefSpecs(
					new RefSpec("refs/heads/master:refs/heads/master"),
					new RefSpec(
							"refs/heads/branchtopush:refs/heads/branchtopush"))
					.call();
			assertEquals(commit.getId(),
					git2.getRepository().resolve("refs/heads/master"));
			assertEquals(commit.getId(),
					git2.getRepository().resolve("refs/heads/branchtopush"));
			assertEquals(null,
					git2.getRepository().resolve("refs/heads/not-pushed"));
			// Create two different commits on these two branches
			writeTrashFile("b", "on branchtopush");
			git.add().addFilepattern("b").call();
			RevCommit bCommit = git.commit().setMessage("on branchtopush")
					.call();
			git.checkout().setName("master").call();
			writeTrashFile("m", "on master");
			git.add().addFilepattern("m").call();
			RevCommit mCommit = git.commit().setMessage("on master").call();
			// Now push with mode "matching": should push both branches.
			Iterable<PushResult> result = git.push().setRemote("test")
					.setPushDefault(PushDefault.MATCHING)
					.call();
			int n = 0;
			for (PushResult r : result) {
				n++;
				assertEquals(1, n);
				assertEquals(2, r.getRemoteUpdates().size());
				for (RemoteRefUpdate update : r.getRemoteUpdates()) {
					assertFalse(update.isMatching());
					assertTrue(update.getSrcRef()
							.equals("refs/heads/branchtopush")
							|| update.getSrcRef().equals("refs/heads/master"));
					assertEquals(RemoteRefUpdate.Status.OK, update.getStatus());
				}
			}
			assertEquals(bCommit.getId(),
					git2.getRepository().resolve("refs/heads/branchtopush"));
			assertEquals(null,
					git2.getRepository().resolve("refs/heads/not-pushed"));
			assertEquals(mCommit.getId(),
					git2.getRepository().resolve("refs/heads/master"));
			assertEquals(bCommit.getId(), git.getRepository()
					.resolve("refs/remotes/origin/branchtopush"));
			assertEquals(null, git.getRepository()
					.resolve("refs/remotes/origin/not-pushed"));
			assertEquals(mCommit.getId(),
					git.getRepository().resolve("refs/remotes/origin/master"));
		}
	}

	/**
	 * Check that push.default=upstream without refspec pushes only the current
	 * branch to the configured upstream.
	 *
	 * @throws Exception
	 */
	@Test
	public void testPushDefaultUpstream() throws Exception {
		try (Git git = new Git(db);
				Git git2 = new Git(createBareRepository())) {
			StoredConfig config = git.getRepository().getConfig();
			RemoteConfig remoteConfig = new RemoteConfig(config, "test");
			URIish uri = new URIish(
					git2.getRepository().getDirectory().toURI().toURL());
			remoteConfig.addURI(uri);
			remoteConfig.addFetchRefSpec(
					new RefSpec("+refs/heads/*:refs/remotes/origin/*"));
			remoteConfig.update(config);
			config.save();

			writeTrashFile("f", "content of f");
			git.add().addFilepattern("f").call();
			RevCommit commit = git.commit().setMessage("adding f").call();

			git.checkout().setName("not-pushed").setCreateBranch(true).call();
			git.checkout().setName("branchtopush").setCreateBranch(true).call();

			config = git.getRepository().getConfig();
			config.setString("branch", "branchtopush", "remote", "test");
			config.setString("branch", "branchtopush", "merge",
					"refs/heads/upstreambranch");
			config.save();

			assertEquals(null,
					git2.getRepository().resolve("refs/heads/branchtopush"));
			assertEquals(null,
					git2.getRepository().resolve("refs/heads/upstreambranch"));
			assertEquals(null,
					git2.getRepository().resolve("refs/heads/not-pushed"));
			assertEquals(null,
					git2.getRepository().resolve("refs/heads/master"));
			git.push().setRemote("test").setPushDefault(PushDefault.UPSTREAM)
					.call();
			assertEquals(null,
					git2.getRepository().resolve("refs/heads/branchtopush"));
			assertEquals(commit.getId(),
					git2.getRepository().resolve("refs/heads/upstreambranch"));
			assertEquals(null,
					git2.getRepository().resolve("refs/heads/not-pushed"));
			assertEquals(null,
					git2.getRepository().resolve("refs/heads/master"));
			assertEquals(commit.getId(), git.getRepository()
					.resolve("refs/remotes/origin/upstreambranch"));
			assertEquals(null, git.getRepository()
					.resolve("refs/remotes/origin/branchtopush"));
		}
	}

	/**
	 * Check that push.default=upstream without refspec throws an
	 * InvalidRefNameException if the current branch has no upstream.
	 *
	 * @throws Exception
	 */
	@Test
	public void testPushDefaultUpstreamNoTracking() throws Exception {
		try (Git git = new Git(db);
				Git git2 = new Git(createBareRepository())) {
			StoredConfig config = git.getRepository().getConfig();
			RemoteConfig remoteConfig = new RemoteConfig(config, "test");
			URIish uri = new URIish(
					git2.getRepository().getDirectory().toURI().toURL());
			remoteConfig.addURI(uri);
			remoteConfig.addFetchRefSpec(
					new RefSpec("+refs/heads/*:refs/remotes/origin/*"));
			remoteConfig.update(config);
			config.save();

			writeTrashFile("f", "content of f");
			git.add().addFilepattern("f").call();
			git.commit().setMessage("adding f").call();

			git.checkout().setName("not-pushed").setCreateBranch(true).call();
			git.checkout().setName("branchtopush").setCreateBranch(true).call();

			config = git.getRepository().getConfig();
			config.setString("branch", "branchtopush", "remote", "test");
			config.save();

			assertThrows(InvalidRefNameException.class,
					() -> git.push().setRemote("test")
							.setPushDefault(PushDefault.UPSTREAM).call());
		}
	}

	/**
	 * Check that push.default=upstream without refspec throws an
	 * InvalidRefNameException if the push remote is not the same as the fetch
	 * remote.
	 *
	 * @throws Exception
	 */
	@Test
	public void testPushDefaultUpstreamTriangular() throws Exception {
		try (Git git = new Git(db);
				Git git2 = new Git(createBareRepository())) {
			StoredConfig config = git.getRepository().getConfig();
			RemoteConfig remoteConfig = new RemoteConfig(config, "test");
			URIish uri = new URIish(
					git2.getRepository().getDirectory().toURI().toURL());
			remoteConfig.addURI(uri);
			remoteConfig.addFetchRefSpec(
					new RefSpec("+refs/heads/*:refs/remotes/origin/*"));
			remoteConfig.update(config);
			config.save();

			writeTrashFile("f", "content of f");
			git.add().addFilepattern("f").call();
			git.commit().setMessage("adding f").call();

			git.checkout().setName("not-pushed").setCreateBranch(true).call();
			git.checkout().setName("branchtopush").setCreateBranch(true).call();

			config = git.getRepository().getConfig();
			// Don't configure a remote; it'll default to "origin".
			config.setString("branch", "branchtopush", "merge",
					"upstreambranch");
			config.save();

			assertThrows(InvalidRefNameException.class,
					() -> git.push().setRemote("test")
							.setPushDefault(PushDefault.UPSTREAM).call());
		}
	}

	/**
	 * Check that push.default=simple without refspec pushes only the current
	 * branch to the configured upstream name.
	 *
	 * @throws Exception
	 */
	@Test
	public void testPushDefaultSimple() throws Exception {
		try (Git git = new Git(db);
				Git git2 = new Git(createBareRepository())) {
			StoredConfig config = git.getRepository().getConfig();
			RemoteConfig remoteConfig = new RemoteConfig(config, "test");
			URIish uri = new URIish(
					git2.getRepository().getDirectory().toURI().toURL());
			remoteConfig.addURI(uri);
			remoteConfig.addFetchRefSpec(
					new RefSpec("+refs/heads/*:refs/remotes/origin/*"));
			remoteConfig.update(config);
			config.save();

			writeTrashFile("f", "content of f");
			git.add().addFilepattern("f").call();
			RevCommit commit = git.commit().setMessage("adding f").call();

			git.checkout().setName("not-pushed").setCreateBranch(true).call();
			git.checkout().setName("branchtopush").setCreateBranch(true).call();

			config = git.getRepository().getConfig();
			config.setString("branch", "branchtopush", "remote", "test");
			config.setString("branch", "branchtopush", "merge",
					"refs/heads/branchtopush");
			config.save();

			assertEquals(null,
					git2.getRepository().resolve("refs/heads/branchtopush"));
			assertEquals(null,
					git2.getRepository().resolve("refs/heads/not-pushed"));
			assertEquals(null,
					git2.getRepository().resolve("refs/heads/master"));
			git.push().setRemote("test").setPushDefault(PushDefault.SIMPLE)
					.call();
			assertEquals(commit.getId(),
					git2.getRepository().resolve("refs/heads/branchtopush"));
			assertEquals(null,
					git2.getRepository().resolve("refs/heads/not-pushed"));
			assertEquals(null,
					git2.getRepository().resolve("refs/heads/master"));
			assertEquals(commit.getId(), git.getRepository()
					.resolve("refs/remotes/origin/branchtopush"));
		}
	}

	/**
	 * Check that push.default=simple without refspec pushes only the current
	 * branch to a branch with the same name in a triangular workflow.
	 *
	 * @throws Exception
	 */
	@Test
	public void testPushDefaultSimpleTriangular() throws Exception {
		try (Git git = new Git(db);
				Git git2 = new Git(createBareRepository())) {
			StoredConfig config = git.getRepository().getConfig();
			RemoteConfig remoteConfig = new RemoteConfig(config, "test");
			URIish uri = new URIish(
					git2.getRepository().getDirectory().toURI().toURL());
			remoteConfig.addURI(uri);
			remoteConfig.addFetchRefSpec(
					new RefSpec("+refs/heads/*:refs/remotes/origin/*"));
			remoteConfig.update(config);
			config.save();

			writeTrashFile("f", "content of f");
			git.add().addFilepattern("f").call();
			RevCommit commit = git.commit().setMessage("adding f").call();

			git.checkout().setName("not-pushed").setCreateBranch(true).call();
			git.checkout().setName("branchtopush").setCreateBranch(true).call();

			config = git.getRepository().getConfig();
			// Don't set remote, it'll default to "origin". Configure a
			// different branch name; should be ignored.
			config.setString("branch", "branchtopush", "merge",
					"refs/heads/upstreambranch");
			config.save();

			assertEquals(null,
					git2.getRepository().resolve("refs/heads/branchtopush"));
			assertEquals(null,
					git2.getRepository().resolve("refs/heads/upstreambranch"));
			assertEquals(null,
					git2.getRepository().resolve("refs/heads/not-pushed"));
			assertEquals(null,
					git2.getRepository().resolve("refs/heads/master"));
			git.push().setRemote("test").setPushDefault(PushDefault.SIMPLE)
					.call();
			assertEquals(commit.getId(),
					git2.getRepository().resolve("refs/heads/branchtopush"));
			assertEquals(null,
					git2.getRepository().resolve("refs/heads/upstreambranch"));
			assertEquals(null,
					git2.getRepository().resolve("refs/heads/not-pushed"));
			assertEquals(null,
					git2.getRepository().resolve("refs/heads/master"));
			assertEquals(commit.getId(), git.getRepository()
					.resolve("refs/remotes/origin/branchtopush"));
		}
	}

	/**
	 * Check that push.default=simple without refspec throws an
	 * InvalidRefNameException if the current branch has no upstream.
	 *
	 * @throws Exception
	 */
	@Test
	public void testPushDefaultSimpleNoTracking() throws Exception {
		try (Git git = new Git(db);
				Git git2 = new Git(createBareRepository())) {
			StoredConfig config = git.getRepository().getConfig();
			RemoteConfig remoteConfig = new RemoteConfig(config, "test");
			URIish uri = new URIish(
					git2.getRepository().getDirectory().toURI().toURL());
			remoteConfig.addURI(uri);
			remoteConfig.addFetchRefSpec(
					new RefSpec("+refs/heads/*:refs/remotes/origin/*"));
			remoteConfig.update(config);
			config.save();

			writeTrashFile("f", "content of f");
			git.add().addFilepattern("f").call();
			git.commit().setMessage("adding f").call();

			git.checkout().setName("not-pushed").setCreateBranch(true).call();
			git.checkout().setName("branchtopush").setCreateBranch(true).call();

			config = git.getRepository().getConfig();
			config.setString("branch", "branchtopush", "remote", "test");
			config.save();

			assertThrows(InvalidRefNameException.class,
					() -> git.push().setRemote("test")
							.setPushDefault(PushDefault.SIMPLE).call());
		}
	}

	/**
	 * Check that push.default=simple without refspec throws an
	 * InvalidRefNameException if the current branch has an upstream with a
	 * different name.
	 *
	 * @throws Exception
	 */
	@Test
	public void testPushDefaultSimpleDifferentTracking() throws Exception {
		try (Git git = new Git(db);
				Git git2 = new Git(createBareRepository())) {
			StoredConfig config = git.getRepository().getConfig();
			RemoteConfig remoteConfig = new RemoteConfig(config, "test");
			URIish uri = new URIish(
					git2.getRepository().getDirectory().toURI().toURL());
			remoteConfig.addURI(uri);
			remoteConfig.addFetchRefSpec(
					new RefSpec("+refs/heads/*:refs/remotes/origin/*"));
			remoteConfig.update(config);
			config.save();

			writeTrashFile("f", "content of f");
			git.add().addFilepattern("f").call();
			git.commit().setMessage("adding f").call();

			git.checkout().setName("not-pushed").setCreateBranch(true).call();
			git.checkout().setName("branchtopush").setCreateBranch(true).call();

			config = git.getRepository().getConfig();
			config.setString("branch", "branchtopush", "remote", "test");
			config.setString("branch", "branchtopush", "merge",
					"refs/heads/upstreambranch");
			config.save();

			assertThrows(InvalidRefNameException.class,
					() -> git.push().setRemote("test")
							.setPushDefault(PushDefault.SIMPLE).call());
		}
	}

	/**
	 * Check that if no PushDefault is set, the value is read from the git
	 * config.
	 *
	 * @throws Exception
	 */
	@Test
	public void testPushDefaultFromConfig() throws Exception {
		try (Git git = new Git(db);
				Git git2 = new Git(createBareRepository())) {
			StoredConfig config = git.getRepository().getConfig();
			RemoteConfig remoteConfig = new RemoteConfig(config, "test");
			URIish uri = new URIish(
					git2.getRepository().getDirectory().toURI().toURL());
			remoteConfig.addURI(uri);
			remoteConfig.addFetchRefSpec(
					new RefSpec("+refs/heads/*:refs/remotes/origin/*"));
			remoteConfig.update(config);
			config.setString("push", null, "default", "upstream");
			config.save();

			writeTrashFile("f", "content of f");
			git.add().addFilepattern("f").call();
			RevCommit commit = git.commit().setMessage("adding f").call();

			git.checkout().setName("not-pushed").setCreateBranch(true).call();
			git.checkout().setName("branchtopush").setCreateBranch(true).call();

			config = git.getRepository().getConfig();
			config.setString("branch", "branchtopush", "remote", "test");
			config.setString("branch", "branchtopush", "merge",
					"refs/heads/upstreambranch");
			config.save();

			assertEquals(null,
					git2.getRepository().resolve("refs/heads/branchtopush"));
			assertEquals(null,
					git2.getRepository().resolve("refs/heads/upstreambranch"));
			assertEquals(null,
					git2.getRepository().resolve("refs/heads/not-pushed"));
			assertEquals(null,
					git2.getRepository().resolve("refs/heads/master"));
			PushCommand cmd = git.push();
			cmd.setRemote("test").setPushDefault(null).call();
			assertEquals(PushDefault.UPSTREAM, cmd.getPushDefault());
			assertEquals(null,
					git2.getRepository().resolve("refs/heads/branchtopush"));
			assertEquals(commit.getId(),
					git2.getRepository().resolve("refs/heads/upstreambranch"));
			assertEquals(null,
					git2.getRepository().resolve("refs/heads/not-pushed"));
			assertEquals(null,
					git2.getRepository().resolve("refs/heads/master"));
			assertEquals(commit.getId(), git.getRepository()
					.resolve("refs/remotes/origin/upstreambranch"));
			assertEquals(null, git.getRepository()
					.resolve("refs/remotes/origin/branchtopush"));
		}
	}

	/**
	 * Check that if no PushDefault is set and none is set in the git config, it
	 * defaults to "simple".
	 *
	 * @throws Exception
	 */
	@Test
	public void testPushDefaultFromConfigDefault() throws Exception {
		try (Git git = new Git(db);
				Git git2 = new Git(createBareRepository())) {
			StoredConfig config = git.getRepository().getConfig();
			RemoteConfig remoteConfig = new RemoteConfig(config, "test");
			URIish uri = new URIish(
					git2.getRepository().getDirectory().toURI().toURL());
			remoteConfig.addURI(uri);
			remoteConfig.addFetchRefSpec(
					new RefSpec("+refs/heads/*:refs/remotes/origin/*"));
			remoteConfig.update(config);
			config.save();

			writeTrashFile("f", "content of f");
			git.add().addFilepattern("f").call();
			RevCommit commit = git.commit().setMessage("adding f").call();

			git.checkout().setName("not-pushed").setCreateBranch(true).call();
			git.checkout().setName("branchtopush").setCreateBranch(true).call();

			config = git.getRepository().getConfig();
			config.setString("branch", "branchtopush", "remote", "test");
			config.setString("branch", "branchtopush", "merge",
					"refs/heads/branchtopush");
			config.save();

			assertEquals(null,
					git2.getRepository().resolve("refs/heads/branchtopush"));
			assertEquals(null,
					git2.getRepository().resolve("refs/heads/not-pushed"));
			assertEquals(null,
					git2.getRepository().resolve("refs/heads/master"));
			PushCommand cmd = git.push();
			cmd.setRemote("test").setPushDefault(null).call();
			assertEquals(PushDefault.SIMPLE, cmd.getPushDefault());
			assertEquals(commit.getId(),
					git2.getRepository().resolve("refs/heads/branchtopush"));
			assertEquals(null,
					git2.getRepository().resolve("refs/heads/not-pushed"));
			assertEquals(null,
					git2.getRepository().resolve("refs/heads/master"));
			assertEquals(commit.getId(), git.getRepository()
					.resolve("refs/remotes/origin/branchtopush"));
		}
	}

	/**
	 * Check that branch.<name>.pushRemote overrides anything else.
	 *
	 * @throws Exception
	 */
	@Test
	public void testBranchPushRemote() throws Exception {
		try (Git git = new Git(db);
				Git git2 = new Git(createBareRepository())) {
			StoredConfig config = git.getRepository().getConfig();
			RemoteConfig remoteConfig = new RemoteConfig(config, "test");
			URIish uri = new URIish(
					git2.getRepository().getDirectory().toURI().toURL());
			remoteConfig.addURI(uri);
			remoteConfig.addFetchRefSpec(
					new RefSpec("+refs/heads/*:refs/remotes/origin/*"));
			remoteConfig.update(config);
			config.setString("remote", null, "pushDefault", "test");
			config.save();

			writeTrashFile("f", "content of f");
			git.add().addFilepattern("f").call();
			git.commit().setMessage("adding f").call();

			git.checkout().setName("not-pushed").setCreateBranch(true).call();
			git.checkout().setName("branchtopush").setCreateBranch(true).call();

			config = git.getRepository().getConfig();
			config.setString("branch", "branchtopush", "remote", "test");
			config.setString("branch", "branchtopush", "pushremote", "origin");
			config.setString("branch", "branchtopush", "merge",
					"refs/heads/branchtopush");
			config.save();

			assertThrows(InvalidRefNameException.class, () -> git.push()
					.setPushDefault(PushDefault.UPSTREAM).call());
		}
	}

	/**
	 * Check that remote.pushDefault overrides branch.<name>.remote
	 *
	 * @throws Exception
	 */
	@Test
	public void testRemotePushDefault() throws Exception {
		try (Git git = new Git(db);
				Git git2 = new Git(createBareRepository())) {
			StoredConfig config = git.getRepository().getConfig();
			RemoteConfig remoteConfig = new RemoteConfig(config, "test");
			URIish uri = new URIish(
					git2.getRepository().getDirectory().toURI().toURL());
			remoteConfig.addURI(uri);
			remoteConfig.addFetchRefSpec(
					new RefSpec("+refs/heads/*:refs/remotes/origin/*"));
			remoteConfig.update(config);
			config.setString("remote", null, "pushDefault", "origin");
			config.save();

			writeTrashFile("f", "content of f");
			git.add().addFilepattern("f").call();
			git.commit().setMessage("adding f").call();

			git.checkout().setName("not-pushed").setCreateBranch(true).call();
			git.checkout().setName("branchtopush").setCreateBranch(true).call();

			config = git.getRepository().getConfig();
			config.setString("branch", "branchtopush", "remote", "test");
			config.setString("branch", "branchtopush", "merge",
					"refs/heads/branchtopush");
			config.save();

			assertThrows(InvalidRefNameException.class, () -> git.push()
					.setPushDefault(PushDefault.UPSTREAM).call());
		}
	}

	/**
	 * Check that ultimately we fall back to "origin".
	 *
	 * @throws Exception
	 */
	@Test
	public void testDefaultRemote() throws Exception {
		try (Git git = new Git(db);
				Git git2 = new Git(createBareRepository())) {
			StoredConfig config = git.getRepository().getConfig();
			RemoteConfig remoteConfig = new RemoteConfig(config, "test");
			URIish uri = new URIish(
					git2.getRepository().getDirectory().toURI().toURL());
			remoteConfig.addURI(uri);
			remoteConfig.addFetchRefSpec(
					new RefSpec("+refs/heads/*:refs/remotes/origin/*"));
			remoteConfig.update(config);
			config.save();

			writeTrashFile("f", "content of f");
			git.add().addFilepattern("f").call();
			git.commit().setMessage("adding f").call();

			git.checkout().setName("not-pushed").setCreateBranch(true).call();
			git.checkout().setName("branchtopush").setCreateBranch(true).call();

			config = git.getRepository().getConfig();
			config.setString("branch", "branchtopush", "merge",
					"refs/heads/branchtopush");
			config.save();

			PushCommand cmd = git.push().setPushDefault(PushDefault.UPSTREAM);
			TransportException e = assertThrows(TransportException.class,
					() -> cmd.call());
			assertEquals(NoRemoteRepositoryException.class,
					e.getCause().getClass());
			assertEquals("origin", cmd.getRemote());
		}
	}

	/**
	 * Check that a push without specifying a remote or mode or anything can
	 * succeed if the git config is correct.
	 *
	 * @throws Exception
	 */
	@Test
	public void testDefaultPush() throws Exception {
		try (Git git = new Git(db);
				Git git2 = new Git(createBareRepository())) {
			StoredConfig config = git.getRepository().getConfig();
			RemoteConfig remoteConfig = new RemoteConfig(config, "test");
			URIish uri = new URIish(
					git2.getRepository().getDirectory().toURI().toURL());
			remoteConfig.addURI(uri);
			remoteConfig.addFetchRefSpec(
					new RefSpec("+refs/heads/*:refs/remotes/origin/*"));
			remoteConfig.update(config);
			config.save();

			writeTrashFile("f", "content of f");
			git.add().addFilepattern("f").call();
			RevCommit commit = git.commit().setMessage("adding f").call();

			git.checkout().setName("not-pushed").setCreateBranch(true).call();
			git.checkout().setName("branchtopush").setCreateBranch(true).call();

			config = git.getRepository().getConfig();
			config.setString("branch", "branchtopush", "remote", "test");
			config.save();

			assertEquals(null,
					git2.getRepository().resolve("refs/heads/branchtopush"));
			assertEquals(null,
					git2.getRepository().resolve("refs/heads/not-pushed"));
			assertEquals(null,
					git2.getRepository().resolve("refs/heads/master"));
			// Should use remote "test", push.default=current
			PushCommand cmd = git.push();
			cmd.call();
			assertEquals("test", cmd.getRemote());
			assertEquals(PushDefault.CURRENT, cmd.getPushDefault());
			assertEquals(commit.getId(),
					git2.getRepository().resolve("refs/heads/branchtopush"));
			assertEquals(null,
					git2.getRepository().resolve("refs/heads/not-pushed"));
			assertEquals(null,
					git2.getRepository().resolve("refs/heads/master"));
			assertEquals(commit.getId(), git.getRepository()
					.resolve("refs/remotes/origin/branchtopush"));
		}
	}

	/**
	 * Check that missing refs don't cause errors during push
	 *
	 * @throws Exception
	 */
	@Test
	public void testPushAfterGC() throws Exception {
		// create other repository
		Repository db2 = createWorkRepository();
		addRepoToClose(db2);

		// setup the first repository
		final StoredConfig config = db.getConfig();
		RemoteConfig remoteConfig = new RemoteConfig(config, "test");
		URIish uri = new URIish(db2.getDirectory().toURI().toURL());
		remoteConfig.addURI(uri);
		remoteConfig.update(config);
		config.save();

		try (Git git1 = new Git(db);
				Git git2 = new Git(db2)) {
			// push master (with a new commit) to the remote
			git1.commit().setMessage("initial commit").call();

			RefSpec spec = new RefSpec("refs/heads/*:refs/heads/*");
			git1.push().setRemote("test").setRefSpecs(spec).call();

			// create an unrelated ref and a commit on our remote
			git2.branchCreate().setName("refs/heads/other").call();
			git2.checkout().setName("refs/heads/other").call();

			writeTrashFile("a", "content of a");
			git2.add().addFilepattern("a").call();
			RevCommit commit2 = git2.commit().setMessage("adding a").call();

			// run a gc to ensure we have a bitmap index
			Properties res = git1.gc().setExpire(null).call();
			assertEquals(8, res.size());

			// create another commit so we have something else to push
			writeTrashFile("b", "content of b");
			git1.add().addFilepattern("b").call();
			RevCommit commit3 = git1.commit().setMessage("adding b").call();

			try {
				// Re-run the push.  Failure may happen here.
				git1.push().setRemote("test").setRefSpecs(spec).call();
			} catch (TransportException e) {
				assertTrue("should be caused by a MissingObjectException", e
						.getCause().getCause() instanceof MissingObjectException);
				fail("caught MissingObjectException for a change we don't have");
			}

			// Remote will have both a and b.  Master will have only b
			try {
				db.resolve(commit2.getId().getName() + "^{commit}");
				fail("id shouldn't exist locally");
			} catch (MissingObjectException e) {
				// we should get here
			}
			assertEquals(commit2.getId(),
					db2.resolve(commit2.getId().getName() + "^{commit}"));
			assertEquals(commit3.getId(),
					db2.resolve(commit3.getId().getName() + "^{commit}"));
		}
	}

	@Test
	public void testPushWithLease() throws JGitInternalException, IOException,
			GitAPIException, URISyntaxException {

		// create other repository
		Repository db2 = createWorkRepository();
		addRepoToClose(db2);

		// setup the first repository
		final StoredConfig config = db.getConfig();
		RemoteConfig remoteConfig = new RemoteConfig(config, "test");
		URIish uri = new URIish(db2.getDirectory().toURI().toURL());
		remoteConfig.addURI(uri);
		remoteConfig.update(config);
		config.save();

		try (Git git1 = new Git(db)) {
			// create one commit and push it
			RevCommit commit = git1.commit().setMessage("initial commit").call();
			git1.branchCreate().setName("initial").call();

			RefSpec spec = new RefSpec("refs/heads/master:refs/heads/x");
			git1.push().setRemote("test").setRefSpecs(spec)
					.call();

			assertEquals(commit.getId(),
					db2.resolve(commit.getId().getName() + "^{commit}"));
			//now try to force-push a new commit, with a good lease

			git1.commit().setMessage("second commit").call();
			Iterable<PushResult> results =
					git1.push().setRemote("test").setRefSpecs(spec)
							.setRefLeaseSpecs(new RefLeaseSpec("refs/heads/x", "initial"))
							.call();
			for (PushResult result : results) {
				RemoteRefUpdate update = result.getRemoteUpdate("refs/heads/x");
				assertEquals(update.getStatus(), RemoteRefUpdate.Status.OK);
			}

			git1.commit().setMessage("third commit").call();
			//now try to force-push a new commit, with a bad lease

			results =
					git1.push().setRemote("test").setRefSpecs(spec)
							.setRefLeaseSpecs(new RefLeaseSpec("refs/heads/x", "initial"))
							.call();
			for (PushResult result : results) {
				RemoteRefUpdate update = result.getRemoteUpdate("refs/heads/x");
				assertEquals(update.getStatus(), RemoteRefUpdate.Status.REJECTED_REMOTE_CHANGED);
			}
		}
	}

	@Test
	public void testPushTagEndingWithAtSymbol() throws JGitInternalException, IOException,
			GitAPIException, URISyntaxException {

		// create other repository
		Repository db2 = createWorkRepository();

		// setup the first repository
		final StoredConfig config = db.getConfig();
		RemoteConfig remoteConfig = new RemoteConfig(config, "test");
		URIish uri = new URIish(db2.getDirectory().toURI().toURL());
		remoteConfig.addURI(uri);
		remoteConfig.update(config);
		config.save();

		Git git1 = new Git(db);
		// create some refs via commits and a tag ending in an '@' symbol
		RevCommit commit = git1.commit().setMessage("initial commit").call();
		Ref tagRef = git1.tag().setName("tag@").call();

		try {
			db2.resolve(commit.getId().getName() + "^{commit}");
			fail("id shouldn't exist yet");
		} catch (MissingObjectException e) {
			// we should get here
		}

		RefSpec spec = new RefSpec("refs/heads/master:refs/heads/x");
		git1.push().setRemote("test").setRefSpecs(spec)
				.setPushTags()
				.call();

		assertEquals(commit.getId(),
				db2.resolve(commit.getId().getName() + "^{commit}"));
		assertEquals(tagRef.getObjectId(),
				db2.resolve(tagRef.getObjectId().getName()));
	}
}<|MERGE_RESOLUTION|>--- conflicted
+++ resolved
@@ -34,6 +34,7 @@
 import org.eclipse.jgit.hooks.PrePushHook;
 import org.eclipse.jgit.junit.JGitTestUtil;
 import org.eclipse.jgit.junit.RepositoryTestCase;
+import org.eclipse.jgit.lib.ObjectId;
 import org.eclipse.jgit.lib.Ref;
 import org.eclipse.jgit.lib.RefUpdate;
 import org.eclipse.jgit.lib.Repository;
@@ -117,13 +118,8 @@
 				+ "\"\nexit 0");
 
 		try (Git git1 = new Git(db)) {
-<<<<<<< HEAD
 			// create a commit
-			RevCommit commit = git1.commit().setMessage("initial commit").call();
-=======
-			// create some refs via commits and tag
 			git1.commit().setMessage("initial commit").call();
->>>>>>> 7fe2945b
 
 			RefSpec spec = new RefSpec("refs/heads/master:refs/heads/x");
 			git1.push().setRemote("test").setRefSpecs(spec).call();
