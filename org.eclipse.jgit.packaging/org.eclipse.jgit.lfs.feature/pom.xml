<?xml version="1.0" encoding="UTF-8"?>
<!--
  Copyright (C) 2015, Matthias Sohn <matthias.sohn@sap.com> and others

  This program and the accompanying materials are made available under the
  terms of the Eclipse Distribution License v. 1.0 which is available at
  http://www.eclipse.org/org/documents/edl-v10.php.

  SPDX-License-Identifier: BSD-3-Clause
-->

<project xmlns="http://maven.apache.org/POM/4.0.0"
    xmlns:xsi="http://www.w3.org/2001/XMLSchema-instance"
    xsi:schemaLocation="http://maven.apache.org/POM/4.0.0 http://maven.apache.org/maven-v4_0_0.xsd">
  <modelVersion>4.0.0</modelVersion>

  <parent>
    <groupId>org.eclipse.jgit</groupId>
    <artifactId>jgit.tycho.parent</artifactId>
<<<<<<< HEAD
    <version>6.6.1-SNAPSHOT</version>
=======
    <version>5.13.0-snc-1</version>
>>>>>>> 7fe2945b
  </parent>

  <groupId>org.eclipse.jgit.feature</groupId>
  <artifactId>org.eclipse.jgit.lfs</artifactId>
  <packaging>eclipse-feature</packaging>

  <name>JGit - Optional LFS support</name>
  <dependencies>

    <dependency>
      <groupId>org.eclipse.jgit</groupId>
      <artifactId>org.eclipse.jgit</artifactId>
      <version>${project.version}</version>
    </dependency>

    <dependency>
      <groupId>org.eclipse.jgit</groupId>
      <artifactId>org.eclipse.jgit.lfs</artifactId>
      <version>${project.version}</version>
    </dependency>

    <dependency>
      <groupId>org.eclipse.jgit</groupId>
      <artifactId>org.eclipse.jgit.lfs.server</artifactId>
      <version>${project.version}</version>
    </dependency>
  </dependencies>

</project><|MERGE_RESOLUTION|>--- conflicted
+++ resolved
@@ -17,11 +17,7 @@
   <parent>
     <groupId>org.eclipse.jgit</groupId>
     <artifactId>jgit.tycho.parent</artifactId>
-<<<<<<< HEAD
-    <version>6.6.1-SNAPSHOT</version>
-=======
-    <version>5.13.0-snc-1</version>
->>>>>>> 7fe2945b
+    <version>6.6.1-snc-1-SNAPSHOT</version>
   </parent>
 
   <groupId>org.eclipse.jgit.feature</groupId>
