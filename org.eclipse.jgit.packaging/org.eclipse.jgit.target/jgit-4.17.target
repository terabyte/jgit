<?xml version="1.0" encoding="UTF-8" standalone="no"?>
<?pde?>
<!-- generated with https://github.com/eclipse-cbi/targetplatform-dsl -->
<<<<<<< HEAD
<target name="jgit-4.17" sequenceNumber="1623012875">
  <locations>
    <location includeMode="slicer" includeAllPlatforms="false" includeSource="true" includeConfigurePhase="true" type="InstallableUnit">
      <unit id="org.eclipse.jetty.client" version="9.4.41.v20210516"/>
      <unit id="org.eclipse.jetty.client.source" version="9.4.41.v20210516"/>
      <unit id="org.eclipse.jetty.continuation" version="9.4.41.v20210516"/>
      <unit id="org.eclipse.jetty.continuation.source" version="9.4.41.v20210516"/>
      <unit id="org.eclipse.jetty.http" version="9.4.41.v20210516"/>
      <unit id="org.eclipse.jetty.http.source" version="9.4.41.v20210516"/>
      <unit id="org.eclipse.jetty.io" version="9.4.41.v20210516"/>
      <unit id="org.eclipse.jetty.io.source" version="9.4.41.v20210516"/>
      <unit id="org.eclipse.jetty.security" version="9.4.41.v20210516"/>
      <unit id="org.eclipse.jetty.security.source" version="9.4.41.v20210516"/>
      <unit id="org.eclipse.jetty.server" version="9.4.41.v20210516"/>
      <unit id="org.eclipse.jetty.server.source" version="9.4.41.v20210516"/>
      <unit id="org.eclipse.jetty.servlet" version="9.4.41.v20210516"/>
      <unit id="org.eclipse.jetty.servlet.source" version="9.4.41.v20210516"/>
      <unit id="org.eclipse.jetty.util" version="9.4.41.v20210516"/>
      <unit id="org.eclipse.jetty.util.source" version="9.4.41.v20210516"/>
      <unit id="org.eclipse.jetty.util.ajax" version="9.4.41.v20210516"/>
      <unit id="org.eclipse.jetty.util.ajax.source" version="9.4.41.v20210516"/>
      <repository id="jetty-9.4.40" location="https://download.eclipse.org/jetty/updates/jetty-bundles-9.x/9.4.41.v20210516/"/>
=======
<target name="jgit-4.17" sequenceNumber="1635977193">
  <locations>
    <location includeMode="slicer" includeAllPlatforms="false" includeSource="true" includeConfigurePhase="true" type="InstallableUnit">
      <unit id="org.eclipse.jetty.client" version="9.4.36.v20210114"/>
      <unit id="org.eclipse.jetty.client.source" version="9.4.36.v20210114"/>
      <unit id="org.eclipse.jetty.continuation" version="9.4.36.v20210114"/>
      <unit id="org.eclipse.jetty.continuation.source" version="9.4.36.v20210114"/>
      <unit id="org.eclipse.jetty.http" version="9.4.36.v20210114"/>
      <unit id="org.eclipse.jetty.http.source" version="9.4.36.v20210114"/>
      <unit id="org.eclipse.jetty.io" version="9.4.36.v20210114"/>
      <unit id="org.eclipse.jetty.io.source" version="9.4.36.v20210114"/>
      <unit id="org.eclipse.jetty.security" version="9.4.36.v20210114"/>
      <unit id="org.eclipse.jetty.security.source" version="9.4.36.v20210114"/>
      <unit id="org.eclipse.jetty.server" version="9.4.36.v20210114"/>
      <unit id="org.eclipse.jetty.server.source" version="9.4.36.v20210114"/>
      <unit id="org.eclipse.jetty.servlet" version="9.4.36.v20210114"/>
      <unit id="org.eclipse.jetty.servlet.source" version="9.4.36.v20210114"/>
      <unit id="org.eclipse.jetty.util" version="9.4.36.v20210114"/>
      <unit id="org.eclipse.jetty.util.source" version="9.4.36.v20210114"/>
      <unit id="org.eclipse.jetty.util.ajax" version="9.4.36.v20210114"/>
      <unit id="org.eclipse.jetty.util.ajax.source" version="9.4.36.v20210114"/>
      <repository id="jetty-9.4.36" location="https://archive.eclipse.org/jetty/updates/jetty-bundles-9.x/jetty-bundles-9.x/9.4.36.v20210114/"/>
>>>>>>> 8ff08597
    </location>
    <location includeMode="slicer" includeAllPlatforms="false" includeSource="true" includeConfigurePhase="true" type="InstallableUnit">
      <unit id="com.google.gson" version="2.8.6.v20201231-1626"/>
      <unit id="com.google.gson.source" version="2.8.6.v20201231-1626"/>
      <unit id="com.jcraft.jsch" version="0.1.55.v20190404-1902"/>
      <unit id="com.jcraft.jsch.source" version="0.1.55.v20190404-1902"/>
      <unit id="com.jcraft.jzlib" version="1.1.1.v201205102305"/>
      <unit id="com.jcraft.jzlib.source" version="1.1.1.v201205102305"/>
      <unit id="javaewah" version="1.1.7.v20200107-0831"/>
      <unit id="javaewah.source" version="1.1.7.v20200107-0831"/>
      <unit id="javax.servlet" version="3.1.0.v201410161800"/>
      <unit id="javax.servlet.source" version="3.1.0.v201410161800"/>
      <unit id="net.bytebuddy.byte-buddy" version="1.9.0.v20181107-1410"/>
      <unit id="net.bytebuddy.byte-buddy-agent" version="1.9.0.v20181106-1534"/>
      <unit id="net.bytebuddy.byte-buddy-agent.source" version="1.9.0.v20181106-1534"/>
      <unit id="net.bytebuddy.byte-buddy.source" version="1.9.0.v20181107-1410"/>
      <unit id="net.i2p.crypto.eddsa" version="0.3.0.v20181102-1323"/>
      <unit id="net.i2p.crypto.eddsa.source" version="0.3.0.v20181102-1323"/>
      <unit id="org.apache.ant" version="1.10.10.v20210426-1926"/>
      <unit id="org.apache.ant.source" version="1.10.10.v20210426-1926"/>
      <unit id="org.apache.commons.codec" version="1.14.0.v20200818-1422"/>
      <unit id="org.apache.commons.codec.source" version="1.14.0.v20200818-1422"/>
      <unit id="org.apache.commons.compress" version="1.19.0.v20200106-2343"/>
      <unit id="org.apache.commons.compress.source" version="1.19.0.v20200106-2343"/>
      <unit id="org.apache.commons.logging" version="1.2.0.v20180409-1502"/>
      <unit id="org.apache.commons.logging.source" version="1.2.0.v20180409-1502"/>
      <unit id="org.apache.httpcomponents.httpclient" version="4.5.13.v20210128-2225"/>
      <unit id="org.apache.httpcomponents.httpclient.source" version="4.5.13.v20210128-2225"/>
      <unit id="org.apache.httpcomponents.httpcore" version="4.4.14.v20210128-2225"/>
      <unit id="org.apache.httpcomponents.httpcore.source" version="4.4.14.v20210128-2225"/>
      <unit id="org.apache.log4j" version="1.2.15.v201012070815"/>
      <unit id="org.apache.log4j.source" version="1.2.15.v201012070815"/>
      <unit id="org.apache.sshd.osgi" version="2.6.0.v20210201-2003"/>
      <unit id="org.apache.sshd.osgi.source" version="2.6.0.v20210201-2003"/>
      <unit id="org.apache.sshd.sftp" version="2.6.0.v20210201-2003"/>
      <unit id="org.apache.sshd.sftp.source" version="2.6.0.v20210201-2003"/>
      <unit id="org.assertj" version="3.14.0.v20200120-1926"/>
      <unit id="org.assertj.source" version="3.14.0.v20200120-1926"/>
      <unit id="org.bouncycastle.bcpg" version="1.65.0.v20200527-1955"/>
      <unit id="org.bouncycastle.bcpg.source" version="1.65.0.v20200527-1955"/>
      <unit id="org.bouncycastle.bcpkix" version="1.65.0.v20200527-1955"/>
      <unit id="org.bouncycastle.bcpkix.source" version="1.65.0.v20200527-1955"/>
      <unit id="org.bouncycastle.bcprov" version="1.65.1.v20200529-1514"/>
      <unit id="org.bouncycastle.bcprov.source" version="1.65.1.v20200529-1514"/>
      <unit id="org.hamcrest" version="1.1.0.v20090501071000"/>
      <unit id="org.hamcrest.core" version="1.3.0.v20180420-1519"/>
      <unit id="org.hamcrest.core.source" version="1.3.0.v20180420-1519"/>
      <unit id="org.hamcrest.library" version="1.3.0.v20180524-2246"/>
      <unit id="org.hamcrest.library.source" version="1.3.0.v20180524-2246"/>
      <unit id="org.junit" version="4.13.0.v20200204-1500"/>
      <unit id="org.junit.source" version="4.13.0.v20200204-1500"/>
      <unit id="org.kohsuke.args4j" version="2.33.0.v20160323-2218"/>
      <unit id="org.kohsuke.args4j.source" version="2.33.0.v20160323-2218"/>
      <unit id="org.mockito" version="2.23.0.v20200310-1642"/>
      <unit id="org.mockito.source" version="2.23.0.v20200310-1642"/>
      <unit id="org.objenesis" version="2.6.0.v20180420-1519"/>
      <unit id="org.objenesis.source" version="2.6.0.v20180420-1519"/>
      <unit id="org.slf4j.api" version="1.7.30.v20200204-2150"/>
      <unit id="org.slf4j.api.source" version="1.7.30.v20200204-2150"/>
      <unit id="org.slf4j.binding.log4j12" version="1.7.30.v20201108-2042"/>
      <unit id="org.slf4j.binding.log4j12.source" version="1.7.30.v20201108-2042"/>
      <unit id="org.tukaani.xz" version="1.8.0.v20180207-1613"/>
      <unit id="org.tukaani.xz.source" version="1.8.0.v20180207-1613"/>
      <repository location="https://download.eclipse.org/tools/orbit/downloads/drops/R20210602031627/repository"/>
    </location>
    <location includeMode="slicer" includeAllPlatforms="false" includeSource="true" includeConfigurePhase="true" type="InstallableUnit">
      <unit id="org.eclipse.osgi" version="0.0.0"/>
      <repository location="https://download.eclipse.org/releases/2020-09/"/>
    </location>
  </locations>
</target><|MERGE_RESOLUTION|>--- conflicted
+++ resolved
@@ -1,8 +1,7 @@
 <?xml version="1.0" encoding="UTF-8" standalone="no"?>
 <?pde?>
 <!-- generated with https://github.com/eclipse-cbi/targetplatform-dsl -->
-<<<<<<< HEAD
-<target name="jgit-4.17" sequenceNumber="1623012875">
+<target name="jgit-4.17" sequenceNumber="1635977558">
   <locations>
     <location includeMode="slicer" includeAllPlatforms="false" includeSource="true" includeConfigurePhase="true" type="InstallableUnit">
       <unit id="org.eclipse.jetty.client" version="9.4.41.v20210516"/>
@@ -23,31 +22,7 @@
       <unit id="org.eclipse.jetty.util.source" version="9.4.41.v20210516"/>
       <unit id="org.eclipse.jetty.util.ajax" version="9.4.41.v20210516"/>
       <unit id="org.eclipse.jetty.util.ajax.source" version="9.4.41.v20210516"/>
-      <repository id="jetty-9.4.40" location="https://download.eclipse.org/jetty/updates/jetty-bundles-9.x/9.4.41.v20210516/"/>
-=======
-<target name="jgit-4.17" sequenceNumber="1635977193">
-  <locations>
-    <location includeMode="slicer" includeAllPlatforms="false" includeSource="true" includeConfigurePhase="true" type="InstallableUnit">
-      <unit id="org.eclipse.jetty.client" version="9.4.36.v20210114"/>
-      <unit id="org.eclipse.jetty.client.source" version="9.4.36.v20210114"/>
-      <unit id="org.eclipse.jetty.continuation" version="9.4.36.v20210114"/>
-      <unit id="org.eclipse.jetty.continuation.source" version="9.4.36.v20210114"/>
-      <unit id="org.eclipse.jetty.http" version="9.4.36.v20210114"/>
-      <unit id="org.eclipse.jetty.http.source" version="9.4.36.v20210114"/>
-      <unit id="org.eclipse.jetty.io" version="9.4.36.v20210114"/>
-      <unit id="org.eclipse.jetty.io.source" version="9.4.36.v20210114"/>
-      <unit id="org.eclipse.jetty.security" version="9.4.36.v20210114"/>
-      <unit id="org.eclipse.jetty.security.source" version="9.4.36.v20210114"/>
-      <unit id="org.eclipse.jetty.server" version="9.4.36.v20210114"/>
-      <unit id="org.eclipse.jetty.server.source" version="9.4.36.v20210114"/>
-      <unit id="org.eclipse.jetty.servlet" version="9.4.36.v20210114"/>
-      <unit id="org.eclipse.jetty.servlet.source" version="9.4.36.v20210114"/>
-      <unit id="org.eclipse.jetty.util" version="9.4.36.v20210114"/>
-      <unit id="org.eclipse.jetty.util.source" version="9.4.36.v20210114"/>
-      <unit id="org.eclipse.jetty.util.ajax" version="9.4.36.v20210114"/>
-      <unit id="org.eclipse.jetty.util.ajax.source" version="9.4.36.v20210114"/>
-      <repository id="jetty-9.4.36" location="https://archive.eclipse.org/jetty/updates/jetty-bundles-9.x/jetty-bundles-9.x/9.4.36.v20210114/"/>
->>>>>>> 8ff08597
+      <repository id="jetty-9.4.40" location="https://archive.eclipse.org/jetty/updates/jetty-bundles-9.x/jetty-bundles-9.x/9.4.41.v20210516/"/>
     </location>
     <location includeMode="slicer" includeAllPlatforms="false" includeSource="true" includeConfigurePhase="true" type="InstallableUnit">
       <unit id="com.google.gson" version="2.8.6.v20201231-1626"/>
